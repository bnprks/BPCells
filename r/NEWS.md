--- conflicted
+++ resolved
@@ -17,12 +17,9 @@
 
 ## Bug-fixes
 - Fix error message printing when MACS crashes during `call_peaks_macs()` (pull request #175)
-<<<<<<< HEAD
 - Fix `gene_score_archr()` and `gene_score_weights_archr()` malfunctioning for non-default `tile_width` settings. (Thanks to @Baboon61 for reporting issue #185)
 - Fix `gene_score_archr()` when `chromosome_sizes` argument is not sorted. (Thanks to @Baboon61 for reporting issue #188)
-=======
 - Fix matrix transpose error when BPCells is loaded via `devtools::load_all()` and `BiocGenerics` has been imported previously. (pull request #191)
->>>>>>> dd37b9d7
 
 # BPCells 0.3.0 (12/21/2024)
 
