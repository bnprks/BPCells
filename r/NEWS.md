# BPCells 1.0 Roadmap
- ~~Parallelization~~ (basic support complete. See below)
- Native python library (re-using C++ backend)
- Peak-gene correlations
- MACS peak calling

Contributions welcome :)

# BPCells 0.2.1 (main branch - in progress)

## Features
- `apply_by_col()` and `apply_by_row()` allow providing custom R functions to compute per row/col summaries.
  In initial tests calculating row/col means using R functions is ~2x slower than the C++-based implementation but memory
  usage remains low.
- Add `rowMaxs()` and `colMaxs()` functions, which return the maximum value in each row or column of a matrix. 
  If `matrixStats` or `MatrixGenerics` packages are installed, `BPCells::rowMaxs()` will fall back to their implementations for non-BPCells objects.
  Thanks to @immanuelazn for their first contribution as a new lab hire!
- Add `regress_out()` to allow removing unwanted sources of variation via least squares linear regression models.
  Thanks to @ycli1995 for pull request #110
- Add `trackplot_genome_annotation()` for plotting peaks, with options for directional arrows, colors, labels, and peak widths. (pull request #113)
- Add MACS2/3 input creation and peak calling through `call_peaks_macs()`(pull request #118). Note, renamed from `call_macs_peaks()` in pull request #143
- Add `rowQuantiles()` and `colQuantiles()` functions, which return the quantiles of each row/column of a matrix. Currently `rowQuantiles()` only works on row-major matrices and `colQuantiles()` only works on col-major matrices.
  If `matrixStats` or `MatrixGenerics` packages are installed, `BPCells::colQuantiles()` will fall back to their implementations for non-BPCells objects. (pull request #128)
- Add `pseudobulk_matrix()` which allows pseudobulk aggregation by `sum` or `mean` and calculation of per-pseudobulk `variance` and `nonzero` statistics for each gene (pull request #128)

## Improvements
- `trackplot_loop()` now accepts discrete color scales
- `trackplot_combine()` now has smarter layout logic for margins, as well as detecting when plots are being combined that cover different genomic regions. (pull request #116)
- `select_cells()` and `select_chromosomes()` now also allow using a logical mask for selection. (pull request #117)
- BPCells installation can now also be configured by setting the `LDFLAGS` or `CFLAGS` as environment variables in addition to setting them in `~/.R/Makevars` (pull request #124)

## Bug-fixes
- Fixed error message when a matrix is too large to be converted to dgCMatrix. (Thanks to @RookieA1 for reporting issue #95)
- Fixed forgetting dimnames when subsetting after certain sets of
  operations. (Thanks to @Yunuuuu for reporting issues #97 and #100)
- Fixed plotting crashes when running `trackplot_coverage()` with fragments from a single cluster. (Thanks to @sjessa for directly reporting this bug and coming up with a fix)
- Fixed issues with `trackplot_coverage()` when called with ranges less than 500 bp in length (Thanks to @bettybliu for directly reporting this bug.)
- Fix Rcpp warning created when handling compressed matrices with only one non-zero entry (pull request #123)
<<<<<<< HEAD
- Fixed discrepancy between default ArchR and BPCells peak calling insertion method, where BPCells defaulted to only using the start of each fragment as opposed to ArchR's method of using both start and end sites of fragments (pull request #143)
=======
- Fix error in `tile_matrix()` with fragment mode (pull request #141)
- Fix precision bug in `sctransform_pearson()` on ARM architecture (pull request #141) 
>>>>>>> 80bf57d0

## Deprecations
- `trackplot_coverage()` `legend_label` argument is now ignored, as the color legend is no longer shown by default for coverage plots.

# BPCells 0.2.0 (6/14/2024)

We are finally declaring a new release version, covering a large amount of changes and improvements
over the past year. Among the major features here are parallelization options for `svds()` and 
`matrix_stats()`, improved genomic track plots, and runtime CPU feature detection for SIMD code (enables
higher performance, more portable builds). Full details of changes below.

This version also comes with a new installation path, which is done in preparation for a future 
Python package release. (So we can have one folder for R and one for Python, rather than having all
the R files sit in the root folder). This is a breaking change and requires a slightly
modified installation command.

Thanks to @brgew, @ycli1995, and @Yunuuuu for pull requests that contributed to this release, as
well as all users who submitted github issues to help identify and fix bugs.

## Breaking changes
- Installation location has changed, to make room for a future python package release. New
  installs will have to use `remotes::install_github("bnprks/BPCells/r")` (note the additional `/r`)
  - r-universe mirrors will have to add `"subdir": "r"` to their `packages.json` config.
- New slots have been added to 10x matrix objects, so any saved RDS files may need to have
  their 10x matrix inputs re-opened and replaced by calling `all_matrix_inputs()`. Outside of
  loading old RDS files no changes should be needed.
- `trackplot_gene()` now returns a plot with a facet label to match the new trackplot system.
  This label can be removed by by calling `trackplot_gene(...) + ggplot2::facet_null()` to be 
  equivalent to the old function's output.

## Deprecations
- `draw_trackplot_grid()` deprecated, replaced by `trackplot_combine()` with simplified arguments
- `trackplot_bulk()` has been deprecated, replaced by `trackplot_coverage()` with equivalent functionality
- The old function names will output deprecation warnings, but otherwise work as before. 

## Features
- New `svds()` function, based on the excellent Spectra C++ library (used in RSpectra) by Yixuan Qiu.
  This should ensure lower memory usage compared to `irlba`, while achieving similar speed + accuracy.
- Limited parallelization is now supported. This is easiest to use via the `threads` argument to 
  `matrix_stats()` and `svds()`.
    - All normalizations are supported, but a few operations like `marker_features()` and writing a
      matrix to disk remain single-threaded.
    - Running `svds()` with many threads on gene-major matrices can result in high memory usage for now.
      This problem is not present for cell-major matrices.
- Reading text-based MatrixMarket inputs (e.g. from 10x or Parse) is now supported via
  `import_matrix_market()` and the convenience function `import_matrix_market_10x()`. Our
  implementation uses disk-backed sorting to allow importing large files with low memory usage.
- Added `binarize()` function and associated generics `<`, `<=`, `>`, and `>=`.
  This only supports comparison with non-negative numbers currently. (Thanks to 
  contribution from @brgew)
- Added `round()` matrix transformation (Thanks to contributions from @brgew)
- Add getter/setter function `all_matrix_inputs()` to help enable relocating
  the underlying storage for BPCells matrix transform objects.
- All hdf5-writing functions now support a `gzip_level` parameter, which will enable a shuffle + gzip filter for
  compression. This is generally much slower than bitpacking compression, but it adds improved storage options for
  files that must be read by outside programs. Thanks to @ycli1995 for submitting this improvement in pull #42.
- AnnData export now supported via `write_matrix_anndata_hdf5()` (issue #49)
- Re-licensed code base to use dual-licensed Apache V2 or MIT instead of GPLv3
- Assigning to a subset is now supported (e.g. `m1[i,j] <- m2`). Note that this does not modify data on disk. Instead,
  it uses a series of subsetting and concatenation operations to provide the *appearance* of overwriting the appropriate
  entries.
- Added `knn_to_geodesic_graph()`, which matches the Scanpy default construction for
  graph-based clustering
- Add `checksum()`, which allows for calculating an MD5 checksum of a matrix contents. Thanks to @brgrew for submitting this improvement in pull request #83
- `write_insertion_bedgraph()` allows exporting pseudobulk insertion data to bedgraph format

## Improvements
- Merging fragments with `c()` now handles inputs with mismatched chromosome names.
- Merging fragments is now 2-3.5x faster 
- SNN graph construction in `knn_to_snn_graph()` should work more smoothly on large datasets due to C++ implementation
- Reduced memory usage in `marker_features()` for samples with millions of cells and a large number
  of clusters to compare.
- On Windows, increased the maximum number of files that can be simultaneously open. Previously, opening >63 compressed
  counts matrices simultaneously would hit the limit. Now at least 1,000 simultaneous matrices should be possible.
- Subsetting peak or tile matrices with `[` now propagates through so we always avoid computing parts of
  the peak/tile matrix that have been discarded by our subset. Subsetting a tile matrix will automatically
  convert into a peak matrix when possible for improved efficiency.
- Subsetting RowBindMatrices and ColBindMatrices now propagates through so we avoid touching matrices with no selected indices
- Added logic to help reduce cases where subsetting causes BPCells to fall back to a less efficient matrix-vector multiply algorithm.
  This affects most math transforms. As part of this, the filtering part of a subset will propagate to earlier transformation steps, while the
  reordering will not. Thanks to @nimanouri-nm for raising issue #65 to fix a bug in the initial implementation.
- Additional C++17 filesystem backwards compatibility that should allow slightly older compilers such as GCC 7.5 to 
  build BPCells.
- `as.matrix()` will produce integer matrices when appropriate (Thanks to @Yunuuuu in pull #77)
- 10x HDF5 matrices can now read and write non-integer types when requested (Thanks to @ycli1995 in pull #75)
- Old-style 10x files from cellranger v2 can now read multi-genome files, which are returned as a list (Thanks to @ycli1995 in pull #75)
- Trackplots have received several improvements
  - Trackplots now use faceting to provide per-plot labels, leading to an easier-to-use `trackplot_combine()` 
  - `trackplot_gene()` now draws arrows for the direction of transcription
  - `trackplot_loop()` is a new track type allows plotting interactions between genomic regions, for instance peak-gene correlations
    or loop calls from Hi-C
  - `trackplot_scalebar()` is added to show genomic scale
  - All trackplot functions now return ggplot objects with additional metadata stored for the plotting height of each track
  - Labels and heights for trackplots can be adjusted using `set_trackplot_label()` and `set_trackplot_height()`
  - The getting started pbmc 3k vignette now includes the updated trackplot APIs in its final example
- Add `rowVars()` and `colVars()` functions, as convenience wrappers around `matrix_stats()`. 
  If `matrixStats` or `MatrixGenerics` packages are installed, `BPCells::rowVars()` will fall back to
  their implementations for non-BPCells objects. Unfortunately, `matrixStats::rowVars()` is not generic, so either `BPCells::rowVars()` or 
  `BPCells::colVars()`
- Optimize mean and variance calculations for matrices added to a per-row or per-column constant.
- Migrate SIMD code to use [`highway`](https://github.com/google/highway).
  - Adds run-time detection of CPU features to eliminate architecture-specific compilation
  - For now, the `Pow` SIMD implementation is removed, but `Square` gets a new SIMD implementation
  - Empirically, most operations using SIMD math instructions are about 2x faster. This includes `log1p()`, and `sctransform_pearson()`
  - Minor speedups on dense-sparse matrix multiply functions (1.1-1.5x faster)

## Bug-fixes
- Fixed a few fragment transforms where using `chrNames(frags) <- val` or `cellNames(frags) <- val` could cause
  downstream errors.
- Fixed errors in `transpose_storage_order()` for matrices with >4 billion non-zero entries.
- Fixed error in `transpose_storage_order()` for matrices with no non-zero entries.
- Fixed bug writing fragment files with >512 chromosomes.
- Fixed bug when reading fragment files with >4 billion fragments.
- Fixed file permissions errors when using read-only hdf5 files (Issue #26 reported thanks to @ttumkaya)
- Renaming `rownames()` or `colnames()` is now propagated when saving matrices (Issue #29 reported thanks to @realzehuali, with an additional fix after report thanks to @Dario-Rocha)
- Fixed 64-bit integer overflow (!) that could cause incorrect p-value calculations in `marker_features()` for features with
  more than 2.6 million zeros.
- Improved robustness of the Windows installation process for setups that do not need the -lsz linker flag to compile hdf5
- Fixed possible memory safety bug where wrapped R objects (such as dgCMatrix) could be potentially garbage collected
  while C++ was still trying to access the data in rare circumstances.
- Fixed case when dimnames were not preserved when calling `convert_matrix_type()` twice in a row such that it cancels out (e.g. double -> uint32_t -> double). Thanks to @brgrew reporting issue #43
- Caused and fixed issue resulting in unusably slow performance reading matrices from HDF5 files. Broken versions range from commit  21f8dcf until the fix in 3711a40 (October 18-November 3, 2023). Thanks to @abhiachoudhary for reporting this in issue #53
- Fixed error with `svds()` not handling row-major matrices correctly. Thanks to @ycli1995 for reporting this in issue #55
- Fixed error with row/col name handling for AnnData matrices. Thanks to @lisch7 for reporting this in issue #57
- Fixed error with merging matrices of different data types. Thanks to @Yunuuuu for identifying the issue and providing a fix (#68 and #70)
- Fixed issue with losing dimnames on subset assignment `[<-`. Thanks to @Yunuuuu for identifying the issue #67
- Fixed incorrect results with some cases of scaling matrix after shifting. Thanks to @Yunuuuu for identifying the issue #72
- Fixed infinite loop bug when calling `transpose_storage_order()` on a densely-transformed matrix. Thanks to @Yunuuuu for reporting this in issue #71
- h5ad outputs will now subset properly when loaded by the Python anndata package (Thanks to issue described by @ggruenhagen3 in issue #49 and fixed by @ycli1995 in pull #81)
- Disk-backed fragment objects now load via absolute path, matching the behavior of matrices and making it so objects 
  loaded via `readRDS()` can be used from different working directories.
- `footprints()` now respects user interrupts via Ctrl-C

# BPCells 0.1.0 (4/7/2023)

## Features
- ATAC-seq Analysis
    - Reading/writing 10x fragment files on disk
    - Reading/writing compressed fragments on disk (in folder or hdf5 group)
    - Interconversion of fragments objects with GRanges / data.frame
    - Merging of multiple source fragment files transparently at run time
    - Calculation of Cell x Peak matrices, and Cell x Tile matrices
    - ArchR-compatible QC calculations
    - ArchR-compatible gene activity score calculations
    - Filtering fragments by chromosmes, cells, lengths, or genomic region
    - Fast peak calling approximation via overlapping tiles
- Single cell matrices
    - Conversion to/from R sparse matrices
    - Read-write access to 10x hdf5 feature matrices, and read-only access to AnnData files
    - Reading/writing of compressed matrices on disk (in folder or hdf5 group)
    - Support for integer or single/double-precision floating point matrices on disk
    - Fast transposition of storage order, to switch between indexing by cell or
      by gene/feature.
    - Concatenation of multiple source matrix files transparently at run time
    - Single-pass calculation of row/column mean and variance
    - Wilcoxon marker feature calculation
    - Transparent handling of vector `+`, `-`, `*`, `/`, and `log1p` for streaming
      normalization, along with other less common operations. This allows implementation of ATAC-seq LSI and Seurat default
      normalization, along with most published log-based normalizations.
    - SCTransform pearson residual calculation
    - Multiplication of sparse matrices
- Single cell plotting utilities
    - Read count knee cutoffs
    - UMAP embeddings
    - Dot plots
    - Transcription factor footprinting / TSS profile plotting
    - Fragments vs. TSS Enrichment ATAC-seq QC plot
    - Pseudobulk genome track plots, with gene annotation plots
- Additional utility functions
    - Matching gene symbols/IDs to canonical symbols
    - Download transcript annotations from Gencode or GTF files 
    - Download + parse UCSC chromosome sizes
    - Parse peak files BED format; Download ENCODE blacklist region
    - Wrappers for knn graph calculation + clustering


Note: All operations interoperate with all storage formats. For example, all matrix operations can be applied directly to an AnnData or 10x matrix file. In many cases
the bitpacking-compressed formats will provide performance/space advantages, but
are not required to use the computations.<|MERGE_RESOLUTION|>--- conflicted
+++ resolved
@@ -36,12 +36,9 @@
 - Fixed plotting crashes when running `trackplot_coverage()` with fragments from a single cluster. (Thanks to @sjessa for directly reporting this bug and coming up with a fix)
 - Fixed issues with `trackplot_coverage()` when called with ranges less than 500 bp in length (Thanks to @bettybliu for directly reporting this bug.)
 - Fix Rcpp warning created when handling compressed matrices with only one non-zero entry (pull request #123)
-<<<<<<< HEAD
 - Fixed discrepancy between default ArchR and BPCells peak calling insertion method, where BPCells defaulted to only using the start of each fragment as opposed to ArchR's method of using both start and end sites of fragments (pull request #143)
-=======
 - Fix error in `tile_matrix()` with fragment mode (pull request #141)
 - Fix precision bug in `sctransform_pearson()` on ARM architecture (pull request #141) 
->>>>>>> 80bf57d0
 
 ## Deprecations
 - `trackplot_coverage()` `legend_label` argument is now ignored, as the color legend is no longer shown by default for coverage plots.
