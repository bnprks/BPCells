--- conflicted
+++ resolved
@@ -16,11 +16,8 @@
 - Fix `gene_score_archr()` when `chromosome_sizes` argument is not sorted. (Thanks to @Baboon61 for reporting issue #188)
 - Fix matrix transpose error when BPCells is loaded via `devtools::load_all()` and `BiocGenerics` has been imported previously. (pull request #191)
 - Fix error when using a single group in `write_insertion_bedgraph()` (pull request #214)
-<<<<<<< HEAD
+- Fix GRanges conversion functions sometimes not being defined if BPCells is built as a binary package prior to GenomicRanges being installed. (pull request #231; thanks to @mfansler for reporting issue #229)
 - Fix error in `write_matrix_hdf5()` when overwriting to a `.h5` file that does not exist. (pull request #234)
-=======
-- Fix GRanges conversion functions sometimes not being defined if BPCells is built as a binary package prior to GenomicRanges being installed. (pull request #231; thanks to @mfansler for reporting issue #229)
->>>>>>> fa6443a7
 
 # BPCells 0.3.0 (12/21/2024)
 
