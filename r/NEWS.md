# BPCells 1.0 Roadmap
- ~~Parallelization~~ (basic support complete. See below)
- Native python library (re-using C++ backend; basic support started)
- Peak-gene correlations
- ~~MACS peak calling~~ (basic support complete. See below)

Contributions welcome :)

# BPCells 0.3.1 (in-progress main branch)

## Features
- Add `write_matrix_anndata_hdf5_dense()` which allows writing matrices in AnnData's dense format, most commonly used for `obsm` or `varm` matrices. (Thanks to @ycli1995 for pull request #166)

## Improvements
<<<<<<< HEAD
- Speed up taking large subsets of large concatenated matrices, e.g. selecting 9M cells from a 10M cell matrix composed of ~100 concatenated pieces. (pull request #179)
=======
- `matrix_stats()` now also works with types `matrix` and `dgCMatrix`. (pull request #190)
>>>>>>> 90bfbfd1

## Bug-fixes
- Fix error message printing when MACS crashes during `call_peaks_macs()` (pull request #175) 

# BPCells 0.3.0 (12/21/2024)

The BPCells 0.3.0 release covers 6 months of changes and 45 commits from 5 contributors. Notable improvements
this release include support for peak calling with MACS and the addition of pseudobulk matrix and stats calculations.
We also released an initial prototype of a BPCells Python library (more details [here](https://bnprks.github.io/BPCells/python/index.html)).
Full details of changes below.

Thanks to @ycli1995, @Yunuuuu, and @douglasgscofield for pull requests that contributed to this release, as well as to users who
sumitted github issues to help identify and fix bugs. We also added @immanuelazn to the team as a new hire! He is responsible for many
of the new features this release and will continue to help with maintenance and new development moving forwards. 

## Features
- `apply_by_col()` and `apply_by_row()` allow providing custom R functions to compute per row/col summaries.
  In initial tests calculating row/col means using R functions is ~2x slower than the C++-based implementation but memory
  usage remains low.
- Add `rowMaxs()` and `colMaxs()` functions, which return the maximum value in each row or column of a matrix. 
  If `matrixStats` or `MatrixGenerics` packages are installed, `BPCells::rowMaxs()` will fall back to their implementations for non-BPCells objects.
  Thanks to @immanuelazn for their first contribution as a new lab hire!
- Add `regress_out()` to allow removing unwanted sources of variation via least squares linear regression models.
  Thanks to @ycli1995 for pull request #110
- Add `trackplot_genome_annotation()` for plotting peaks, with options for directional arrows, colors, labels, and peak widths. (pull request #113)
- Add MACS2/3 input creation and peak calling through `call_peaks_macs()`(pull request #118). Note, renamed from `call_macs_peaks()` in pull request #143
- Add `rowQuantiles()` and `colQuantiles()` functions, which return the quantiles of each row/column of a matrix. Currently `rowQuantiles()` only works on row-major matrices and `colQuantiles()` only works on col-major matrices.
  If `matrixStats` or `MatrixGenerics` packages are installed, `BPCells::colQuantiles()` will fall back to their implementations for non-BPCells objects. (pull request #128)
- Add `pseudobulk_matrix()` which allows pseudobulk aggregation by `sum` or `mean` and calculation of per-pseudobulk `variance` and `nonzero` statistics for each gene (pull request #128)

## Improvements
- `trackplot_loop()` now accepts discrete color scales
- `trackplot_combine()` now has smarter layout logic for margins, as well as detecting when plots are being combined that cover different genomic regions. (pull request #116)
- `select_cells()` and `select_chromosomes()` now also allow using a logical mask for selection. (pull request #117)
- BPCells installation can now also be configured by setting the `LDFLAGS` or `CFLAGS` as environment variables in addition to setting them in `~/.R/Makevars` (pull request #124)
- `open_matrix_anndata_hdf5()` now supports reading AnnData matrices in the dense format. (pull request #146)
- `cluster_graph_leiden()` now has better defaults that produce reasonable cluster counts regardless of dataset size. (pull request #147) 

## Bug-fixes
- Fixed error message when a matrix is too large to be converted to dgCMatrix. (Thanks to @RookieA1 for reporting issue #95)
- Fixed forgetting dimnames when subsetting after certain sets of
  operations. (Thanks to @Yunuuuu for reporting issues #97 and #100)
- Fixed plotting crashes when running `trackplot_coverage()` with fragments from a single cluster. (Thanks to @sjessa for directly reporting this bug and coming up with a fix)
- Fixed issues with `trackplot_coverage()` when called with ranges less than 500 bp in length (Thanks to @bettybliu for directly reporting this bug.)
- Fix Rcpp warning created when handling compressed matrices with only one non-zero entry (pull request #123)
- Fixed discrepancy between default ArchR and BPCells peak calling insertion method, where BPCells defaulted to only using the start of each fragment as opposed to ArchR's method of using both start and end sites of fragments (pull request #143)
- Fix error in `tile_matrix()` with fragment mode (pull request #141)
- Fix precision bug in `sctransform_pearson()` on ARM architecture (pull request #141) 
- Fix type-confusion error when `pseudobulk_matrix()` gets an integer matrix (pull request #174)

## Deprecations
- `trackplot_coverage()` `legend_label` argument is now ignored, as the color legend is no longer shown by default for coverage plots.

# BPCells 0.2.0 (6/14/2024)

We are finally declaring a new release version, covering a large amount of changes and improvements
over the past year. Among the major features here are parallelization options for `svds()` and 
`matrix_stats()`, improved genomic track plots, and runtime CPU feature detection for SIMD code (enables
higher performance, more portable builds). Full details of changes below.

This version also comes with a new installation path, which is done in preparation for a future 
Python package release. (So we can have one folder for R and one for Python, rather than having all
the R files sit in the root folder). This is a breaking change and requires a slightly
modified installation command.

Thanks to @brgew, @ycli1995, and @Yunuuuu for pull requests that contributed to this release, as
well as all users who submitted github issues to help identify and fix bugs.

## Breaking changes
- Installation location has changed, to make room for a future python package release. New
  installs will have to use `remotes::install_github("bnprks/BPCells/r")` (note the additional `/r`)
  - r-universe mirrors will have to add `"subdir": "r"` to their `packages.json` config.
- New slots have been added to 10x matrix objects, so any saved RDS files may need to have
  their 10x matrix inputs re-opened and replaced by calling `all_matrix_inputs()`. Outside of
  loading old RDS files no changes should be needed.
- `trackplot_gene()` now returns a plot with a facet label to match the new trackplot system.
  This label can be removed by by calling `trackplot_gene(...) + ggplot2::facet_null()` to be 
  equivalent to the old function's output.

## Deprecations
- `draw_trackplot_grid()` deprecated, replaced by `trackplot_combine()` with simplified arguments
- `trackplot_bulk()` has been deprecated, replaced by `trackplot_coverage()` with equivalent functionality
- The old function names will output deprecation warnings, but otherwise work as before. 

## Features
- New `svds()` function, based on the excellent Spectra C++ library (used in RSpectra) by Yixuan Qiu.
  This should ensure lower memory usage compared to `irlba`, while achieving similar speed + accuracy.
- Limited parallelization is now supported. This is easiest to use via the `threads` argument to 
  `matrix_stats()` and `svds()`.
    - All normalizations are supported, but a few operations like `marker_features()` and writing a
      matrix to disk remain single-threaded.
    - Running `svds()` with many threads on gene-major matrices can result in high memory usage for now.
      This problem is not present for cell-major matrices.
- Reading text-based MatrixMarket inputs (e.g. from 10x or Parse) is now supported via
  `import_matrix_market()` and the convenience function `import_matrix_market_10x()`. Our
  implementation uses disk-backed sorting to allow importing large files with low memory usage.
- Added `binarize()` function and associated generics `<`, `<=`, `>`, and `>=`.
  This only supports comparison with non-negative numbers currently. (Thanks to 
  contribution from @brgew)
- Added `round()` matrix transformation (Thanks to contributions from @brgew)
- Add getter/setter function `all_matrix_inputs()` to help enable relocating
  the underlying storage for BPCells matrix transform objects.
- All hdf5-writing functions now support a `gzip_level` parameter, which will enable a shuffle + gzip filter for
  compression. This is generally much slower than bitpacking compression, but it adds improved storage options for
  files that must be read by outside programs. Thanks to @ycli1995 for submitting this improvement in pull #42.
- AnnData export now supported via `write_matrix_anndata_hdf5()` (issue #49)
- Re-licensed code base to use dual-licensed Apache V2 or MIT instead of GPLv3
- Assigning to a subset is now supported (e.g. `m1[i,j] <- m2`). Note that this does not modify data on disk. Instead,
  it uses a series of subsetting and concatenation operations to provide the *appearance* of overwriting the appropriate
  entries.
- Added `knn_to_geodesic_graph()`, which matches the Scanpy default construction for
  graph-based clustering
- Add `checksum()`, which allows for calculating an MD5 checksum of a matrix contents. Thanks to @brgrew for submitting this improvement in pull request #83
- `write_insertion_bedgraph()` allows exporting pseudobulk insertion data to bedgraph format

## Improvements
- Merging fragments with `c()` now handles inputs with mismatched chromosome names.
- Merging fragments is now 2-3.5x faster 
- SNN graph construction in `knn_to_snn_graph()` should work more smoothly on large datasets due to C++ implementation
- Reduced memory usage in `marker_features()` for samples with millions of cells and a large number
  of clusters to compare.
- On Windows, increased the maximum number of files that can be simultaneously open. Previously, opening >63 compressed
  counts matrices simultaneously would hit the limit. Now at least 1,000 simultaneous matrices should be possible.
- Subsetting peak or tile matrices with `[` now propagates through so we always avoid computing parts of
  the peak/tile matrix that have been discarded by our subset. Subsetting a tile matrix will automatically
  convert into a peak matrix when possible for improved efficiency.
- Subsetting RowBindMatrices and ColBindMatrices now propagates through so we avoid touching matrices with no selected indices
- Added logic to help reduce cases where subsetting causes BPCells to fall back to a less efficient matrix-vector multiply algorithm.
  This affects most math transforms. As part of this, the filtering part of a subset will propagate to earlier transformation steps, while the
  reordering will not. Thanks to @nimanouri-nm for raising issue #65 to fix a bug in the initial implementation.
- Additional C++17 filesystem backwards compatibility that should allow slightly older compilers such as GCC 7.5 to 
  build BPCells.
- `as.matrix()` will produce integer matrices when appropriate (Thanks to @Yunuuuu in pull #77)
- 10x HDF5 matrices can now read and write non-integer types when requested (Thanks to @ycli1995 in pull #75)
- Old-style 10x files from cellranger v2 can now read multi-genome files, which are returned as a list (Thanks to @ycli1995 in pull #75)
- Trackplots have received several improvements
  - Trackplots now use faceting to provide per-plot labels, leading to an easier-to-use `trackplot_combine()` 
  - `trackplot_gene()` now draws arrows for the direction of transcription
  - `trackplot_loop()` is a new track type allows plotting interactions between genomic regions, for instance peak-gene correlations
    or loop calls from Hi-C
  - `trackplot_scalebar()` is added to show genomic scale
  - All trackplot functions now return ggplot objects with additional metadata stored for the plotting height of each track
  - Labels and heights for trackplots can be adjusted using `set_trackplot_label()` and `set_trackplot_height()`
  - The getting started pbmc 3k vignette now includes the updated trackplot APIs in its final example
- Add `rowVars()` and `colVars()` functions, as convenience wrappers around `matrix_stats()`. 
  If `matrixStats` or `MatrixGenerics` packages are installed, `BPCells::rowVars()` will fall back to
  their implementations for non-BPCells objects. Unfortunately, `matrixStats::rowVars()` is not generic, so either `BPCells::rowVars()` or 
  `BPCells::colVars()`
- Optimize mean and variance calculations for matrices added to a per-row or per-column constant.
- Migrate SIMD code to use [`highway`](https://github.com/google/highway).
  - Adds run-time detection of CPU features to eliminate architecture-specific compilation
  - For now, the `Pow` SIMD implementation is removed, but `Square` gets a new SIMD implementation
  - Empirically, most operations using SIMD math instructions are about 2x faster. This includes `log1p()`, and `sctransform_pearson()`
  - Minor speedups on dense-sparse matrix multiply functions (1.1-1.5x faster)

## Bug-fixes
- Fixed a few fragment transforms where using `chrNames(frags) <- val` or `cellNames(frags) <- val` could cause
  downstream errors.
- Fixed errors in `transpose_storage_order()` for matrices with >4 billion non-zero entries.
- Fixed error in `transpose_storage_order()` for matrices with no non-zero entries.
- Fixed bug writing fragment files with >512 chromosomes.
- Fixed bug when reading fragment files with >4 billion fragments.
- Fixed file permissions errors when using read-only hdf5 files (Issue #26 reported thanks to @ttumkaya)
- Renaming `rownames()` or `colnames()` is now propagated when saving matrices (Issue #29 reported thanks to @realzehuali, with an additional fix after report thanks to @Dario-Rocha)
- Fixed 64-bit integer overflow (!) that could cause incorrect p-value calculations in `marker_features()` for features with
  more than 2.6 million zeros.
- Improved robustness of the Windows installation process for setups that do not need the -lsz linker flag to compile hdf5
- Fixed possible memory safety bug where wrapped R objects (such as dgCMatrix) could be potentially garbage collected
  while C++ was still trying to access the data in rare circumstances.
- Fixed case when dimnames were not preserved when calling `convert_matrix_type()` twice in a row such that it cancels out (e.g. double -> uint32_t -> double). Thanks to @brgrew reporting issue #43
- Caused and fixed issue resulting in unusably slow performance reading matrices from HDF5 files. Broken versions range from commit  21f8dcf until the fix in 3711a40 (October 18-November 3, 2023). Thanks to @abhiachoudhary for reporting this in issue #53
- Fixed error with `svds()` not handling row-major matrices correctly. Thanks to @ycli1995 for reporting this in issue #55
- Fixed error with row/col name handling for AnnData matrices. Thanks to @lisch7 for reporting this in issue #57
- Fixed error with merging matrices of different data types. Thanks to @Yunuuuu for identifying the issue and providing a fix (#68 and #70)
- Fixed issue with losing dimnames on subset assignment `[<-`. Thanks to @Yunuuuu for identifying the issue #67
- Fixed incorrect results with some cases of scaling matrix after shifting. Thanks to @Yunuuuu for identifying the issue #72
- Fixed infinite loop bug when calling `transpose_storage_order()` on a densely-transformed matrix. Thanks to @Yunuuuu for reporting this in issue #71
- h5ad outputs will now subset properly when loaded by the Python anndata package (Thanks to issue described by @ggruenhagen3 in issue #49 and fixed by @ycli1995 in pull #81)
- Disk-backed fragment objects now load via absolute path, matching the behavior of matrices and making it so objects 
  loaded via `readRDS()` can be used from different working directories.
- `footprints()` now respects user interrupts via Ctrl-C

# BPCells 0.1.0 (4/7/2023)

## Features
- ATAC-seq Analysis
    - Reading/writing 10x fragment files on disk
    - Reading/writing compressed fragments on disk (in folder or hdf5 group)
    - Interconversion of fragments objects with GRanges / data.frame
    - Merging of multiple source fragment files transparently at run time
    - Calculation of Cell x Peak matrices, and Cell x Tile matrices
    - ArchR-compatible QC calculations
    - ArchR-compatible gene activity score calculations
    - Filtering fragments by chromosmes, cells, lengths, or genomic region
    - Fast peak calling approximation via overlapping tiles
- Single cell matrices
    - Conversion to/from R sparse matrices
    - Read-write access to 10x hdf5 feature matrices, and read-only access to AnnData files
    - Reading/writing of compressed matrices on disk (in folder or hdf5 group)
    - Support for integer or single/double-precision floating point matrices on disk
    - Fast transposition of storage order, to switch between indexing by cell or
      by gene/feature.
    - Concatenation of multiple source matrix files transparently at run time
    - Single-pass calculation of row/column mean and variance
    - Wilcoxon marker feature calculation
    - Transparent handling of vector `+`, `-`, `*`, `/`, and `log1p` for streaming
      normalization, along with other less common operations. This allows implementation of ATAC-seq LSI and Seurat default
      normalization, along with most published log-based normalizations.
    - SCTransform pearson residual calculation
    - Multiplication of sparse matrices
- Single cell plotting utilities
    - Read count knee cutoffs
    - UMAP embeddings
    - Dot plots
    - Transcription factor footprinting / TSS profile plotting
    - Fragments vs. TSS Enrichment ATAC-seq QC plot
    - Pseudobulk genome track plots, with gene annotation plots
- Additional utility functions
    - Matching gene symbols/IDs to canonical symbols
    - Download transcript annotations from Gencode or GTF files 
    - Download + parse UCSC chromosome sizes
    - Parse peak files BED format; Download ENCODE blacklist region
    - Wrappers for knn graph calculation + clustering


Note: All operations interoperate with all storage formats. For example, all matrix operations can be applied directly to an AnnData or 10x matrix file. In many cases
the bitpacking-compressed formats will provide performance/space advantages, but
are not required to use the computations.<|MERGE_RESOLUTION|>--- conflicted
+++ resolved
@@ -12,11 +12,8 @@
 - Add `write_matrix_anndata_hdf5_dense()` which allows writing matrices in AnnData's dense format, most commonly used for `obsm` or `varm` matrices. (Thanks to @ycli1995 for pull request #166)
 
 ## Improvements
-<<<<<<< HEAD
 - Speed up taking large subsets of large concatenated matrices, e.g. selecting 9M cells from a 10M cell matrix composed of ~100 concatenated pieces. (pull request #179)
-=======
 - `matrix_stats()` now also works with types `matrix` and `dgCMatrix`. (pull request #190)
->>>>>>> 90bfbfd1
 
 ## Bug-fixes
 - Fix error message printing when MACS crashes during `call_peaks_macs()` (pull request #175) 
