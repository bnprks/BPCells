--- conflicted
+++ resolved
@@ -2,9 +2,6 @@
 
 ## Features
 - Add `write_matrix_anndata_hdf5_dense()` which allows writing matrices in AnnData's dense format, most commonly used for `obsm` or `varm` matrices. (Thanks to @ycli1995 for pull request #166)
-<<<<<<< HEAD
-- Add `get_demo_mat()`, `get_demo_frags()` and `remove_demo_data()` to retrieve a small test matrix subsetted from the PBMC 3k dataset from 10X Genomics. (pull request #193)
-=======
 - Add `get_demo_mat()`, `get_demo_frags()` and `remove_demo_data()` to retrieve a small test matrix/fragments object from the [PBMC 3k dataset from 10X Genomics](https://www.10xgenomics.com/datasets/pbmc-from-a-healthy-donor-granulocytes-removed-through-cell-sorting-3-k-1-standard-2-0-0). (pull request #193)
 
 ## Improvements
@@ -13,7 +10,6 @@
 - Fixed memory errors when running `writeInsertionBed()` and `writeInsertionBedGraph()` (pull request #{118, 134})
 - Export `merge_peaks_iterative()`, which helps create non-overlapping peak sets.  (pull request #216)
 
->>>>>>> 16faeade
 
 ## Bug-fixes
 - Fix error message printing when MACS crashes during `call_peaks_macs()` (pull request #175)
