# Copyright 2023 BPCells contributors
# 
# Licensed under the Apache License, Version 2.0 <LICENSE-APACHE or
# https://www.apache.org/licenses/LICENSE-2.0> or the MIT license
# <LICENSE-MIT or https://opensource.org/licenses/MIT>, at your
# option. This file may not be copied, modified, or distributed
# except according to those terms.


#################
# Feature selection
#################

#' Feature selection functions
#' 
#' Apply a feature selection method to a `(features x cells)` matrix.
#' @rdname feature_selection
#' @param mat (IterableMatrix) dimensions features x cells
#' @param num_feats (integer) Number of features to return.  If the number is higher than the number of features in the matrix, 
#' all features will be returned.
#' @param normalize (function) Normalize matrix using a given function. If `NULL`, no normalization is performed.
#' @param threads (integer) Number of threads to use.
#' @returns
#' Return a dataframe with the following columns, sorted descending by score:
#' - `names`: Feature name.
#' - `score`: Scoring of the feature, depending on the method used.  
#' - `highly_variable`: Logical vector of whether the feature is highly variable.
#'
#' Each different feature selection method will have a different scoring method:
#' - `select_features_by_variance`: Score representing variance of each feature.
#' @details 
#' `select_features_by_variance` Calculates the variance of each feature using the following process:
#'  1. Perform an optional term frequency + log normalization, for each feature.
#'  2. Find `num_feats` features with the highest variance.
#' @export
select_features_by_variance <- function(
  mat, num_feats = 25000, 
  normalize = normalize_log,
  threads = 1L
) {
  if (rlang::is_missing(mat)) {
    return(purrr::partial(select_features_by_variance, num_feats = num_feats, normalize = normalize, threads = threads))
  }
  assert_is(mat, "IterableMatrix")
  assert_greater_than_zero(num_feats)
  assert_is_wholenumber(num_feats)
  assert_len(num_feats, 1)
  assert_is(num_feats, "numeric")
  num_feats <- min(max(num_feats, 0), nrow(mat))
  if (!is.null(normalize)) mat <- normalize(mat, threads = threads)
  features_df <- tibble::tibble(
    names = rownames(mat),
    score = matrix_stats(mat, row_stats = "variance", threads = threads)$row_stats["variance",]
  ) %>% 
    dplyr::arrange(desc(score)) %>% 
    dplyr::mutate(highly_variable = dplyr::row_number() <= num_feats)
  return(features_df)
}


#' @rdname feature_selection
#' @returns
#'  - `select_features_by_dispersion`: Score representing the dispersion of each feature.
#' @details 
#' `select_features_by_dispersion` calculates the dispersion of each feature using the following process:
#'  1. Perform an optional term frequency + log normalization, for each feature.
#'  2. Find the dispersion (variance/mean) of each feature.
#'  3. Find `num_feats` features with the highest dispersion.
select_features_by_dispersion <- function(
  mat, num_feats = 25000, 
  normalize = NULL,
  threads = 1L
) {
  if (rlang::is_missing(mat)) {
    return(partial_explicit(select_features_by_dispersion, num_feats = num_feats, normalize = normalize, threads = threads))
  }
  assert_is(mat, "IterableMatrix")
  assert_greater_than_zero(num_feats)
  assert_is_wholenumber(num_feats)
  assert_len(num_feats, 1)
  assert_is(num_feats, "numeric")
  num_feats <- min(max(num_feats, 0), nrow(mat))

  if (!is.null(normalize)) mat <- normalize(mat, threads = threads)
  mat_stats <- matrix_stats(mat, row_stats = "variance", threads = threads)
  features_df <- tibble::tibble(
    names = rownames(mat),
    score = mat_stats$row_stats["variance", ] / mat_stats$row_stats["mean", ]
  ) %>% 
    dplyr::arrange(desc(score)) %>% 
    dplyr::mutate(highly_variable = dplyr::row_number() <= num_feats)
  return(features_df)
}


#' @rdname feature_selection
#' @returns
#' - `select_features_by_mean`: Score representing the mean accessibility of each feature.
#' @details 
#' `select_features_by_mean` calculates the mean accessibility of each feature using the following process:
#' 1. Get the sum of each binarized feature.
#' 2. Find `num_feats` features with the highest accessibility.
#' @export
select_features_by_mean <- function(mat, num_feats = 25000, threads = 1L) {
  if (rlang::is_missing(mat)) {
    return(partial_explicit(select_features_by_mean, num_feats = num_feats, threads = threads))
  }
  assert_is(mat, "IterableMatrix")
  assert_is_wholenumber(num_feats)
  assert_greater_than_zero(num_feats)
  assert_is(num_feats, "numeric")
  num_feats <- min(max(num_feats, 0), nrow(mat))
  # get the sum of each feature, binarized
  # get the top features
  features_df <- tibble::tibble(
    names = rownames(mat),
    score = matrix_stats(mat, row_stats = "nonzero", threads = threads)$row_stats["nonzero", ]
  ) %>%
    dplyr::arrange(desc(score)) %>%
    dplyr::mutate(highly_variable = dplyr::row_number() <= num_feats)
  return(features_df)
}


#' Get the most variable features within a matrix.
#' @param num_feats (integer) Number of features to return.  If the number is higher than the number of features in the matrix, 
#' all features will be returned.
#' @param n_bins (integer) Number of bins for binning mean gene expression.  Normalizing dispersion is done with respect to each bin, 
#' and if the number of features
#' within a bin is less than 2, the dispersion is set to 1.
#' @inheritParams select_features_by_variance
#' @returns
#' Return a dataframe with the following columns, sorted descending by bin-normalized dispersion:
#'   - `names`: Feature name.
#'   - `score`: Bin-normalized dispersion of the feature.
#'   - `highly_variable`: Logical vector of whether the feature is highly variable.
#' @details The formula for calculating the most variable features is from the Seurat package (Satjia et al. 2015).
#' 
#' Calculate using the following process:
#'  1. Calculate the dispersion of each feature (variance / mean)
#'  2. Log normalize dispersion and mean
#'  3. Bin the features by their means, and normalize dispersion within each bin
#' @export
select_features_by_binned_dispersion <- function(
  mat, num_feats = 25000, n_bins = 20,
  threads = 1L
) {
  assert_is(mat, "IterableMatrix")
  assert_greater_than_zero(num_feats)
  assert_is_wholenumber(num_feats)
  assert_len(num_feats, 1)
  assert_is_wholenumber(n_bins)
  assert_len(n_bins, 1)
  assert_greater_than_zero(n_bins)
  if (nrow(mat) <= num_feats) {
    log_progress(sprintf("Number of features (%s) is less than num_feats (%s), returning all features", nrow(mat), num_feats))
    features_df <- tibble::tibble(
      names = rownames(mat),
      score = rep(0, nrow(mat)),
      highly_variable = rep(TRUE, nrow(mat))
    )
    return(mat)
  }
  # Calculate row information for dispersion
  mat_stats <- matrix_stats(mat, row_stats = c("variance"), threads = threads)
  feature_means <- mat_stats$row_stats["mean", ]
  feature_vars <- mat_stats$row_stats["variance", ]
  # Calculate dispersion, and log normalize
  feature_dispersion <- feature_vars / feature_means
  feature_dispersion[feature_dispersion == 0] <- NA
  feature_dispersion <- log1p(feature_dispersion)
  feature_dispersion[feature_means == 0] <- 0
  feature_means <- log1p(feature_means)
  features_df <- tibble::tibble(
    names = names(feature_means),
    var = feature_vars, 
    mean = feature_means,
    dispersion = feature_dispersion
  )
  # Bin by mean, and normalize dispersion with each bin
  features_df <- features_df %>% 
    dplyr::mutate(bin = cut(mean, n_bins, labels=FALSE)) %>% 
    dplyr::group_by(bin) %>% 
    dplyr::mutate( 
      score = (dispersion - mean(dispersion)) / sd(dispersion),
      score = if (dplyr::n() == 1) {1} else {score} # Set feats that are in bins with only one feat to have a norm dispersion of 1  
    ) %>% 
    dplyr::ungroup() %>%
    dplyr::arrange(desc(score)) %>%
    dplyr::mutate(highly_variable = dplyr::row_number() <= num_feats) %>% 
    dplyr::select(c("names", "score", "highly_variable"))
  return(features_df)
}


#################
# DimReduction Class Definition
#################

#' Barebones definition of a DimReduction class.
#' 
#' Represents a latent space output of a matrix after a transformation function, with any required information to reproject other inputs using this object.
#' Child classes should implement a `project` method to allow for the projection of other matrices using
#' the fitted transformation object.
#' @field cell_embeddings (IterableMatrix, dgCMatrix, matrix) The projected data
#' @field fitted_params (list) A list of parameters used for the transformation of a matrix.
#' @export
DimReduction <- function(x, fitted_params = list(), ...) {
  assert_is(x, c("IterableMatrix", "dgCMatrix", "matrix"))
  assert_is(fitted_params, "list")
  structure(
    list(
      cell_embeddings = x,
      fitted_params = fitted_params,
      ...
    ),
    class = "DimReduction"
  )
}

#' Perform a dimensionality reduction on a matrix using a pre-fit DimReduction object.
#' @param x DimReduction object.
#' @param mat IterableMatrix object.
#' @return IterableMatrix object of the projected data.
#' @details DimReduction subclasses should use this to project new data with the same features, to project into the same latent space.
#' All required information to run a projection should be held in x$fitted_params, including pertinent parameters when construction the DimReduction subclass object.
#' If there are no rownames, assume that the matrix is in the same order as the original matrix, assuming that they have the same number of features.
#' If there are rownames, reorder the matrix to match the order of the original matrix
#' @export
project <- function(x, mat, ...) {
  UseMethod("project")
}
#' @export 
project.default <- function(x, mat, ...) {
  rlang::abort("project method not implemented for BPCells objects.")
}
#' @export
project.DimReduction <- function(x, mat, ...) {
  rlang::abort("project method not implemented for base DimReduction object.")
}

#################
# LSI Implementation
#################


#' Perform latent semantic indexing (LSI) on a matrix.
#' 
#' Given a `(features x cells)` matrix, perform LSI to perform tf-idf, z-score normalization, and PCA to create a latent space representation of the matrix of shape `(n_dimensions, ncol(mat))`.
#' @param mat (IterableMatrix) dimensions features x cells.
#' @param n_dimensions (integer) Number of dimensions to keep during PCA.
#' @param corr_cutoff (numeric) Numeric filter for the correlation of a PC to the sequencing depth.  If the PC has a correlation that is great or equal to
#' the corr_cutoff, it will be excluded from the final PCA matrix.
#' @param normalize (function) Normalize matrix using a given function. If `NULL`, no normalization is performed.
#' @param threads (integer) Number of threads to use.
#' @returns An object of class `c("LSI", "DimReduction")` with the following attributes:
#' - `cell_embeddings`: The projected data
#' - `fitted_params`: A tibble of the parameters used for iterative LSI, with rows as iterations. Columns include the following:
#'   - `normalization_method`: The normalization method used
#'   - `feature_means`: The means of the features used for normalization
#'   - `pcs_to_keep`: The PCs that were kept after filtering by correlation to sequencing depth
#'   - `svd_params`: The matrix calculated for SVD
#' - `feature_names`: The names of the features in the matrix
#' @details Compute LSI through first doing a log(tf-idf) transform, z-score normalization, then PCA.  Tf-idf implementation is from Stuart & Butler et al. 2019.
#' 
#' Running on a 2600 cell dataset with 50000 peaks and 4 threads, as an example:
#' - 17.1 MB memory usage, 25.1 seconds runtime
#' @seealso `project()` `DimReduction()` `normalize_tfidf()`
#' @export
LSI <- function(
  mat, n_dimensions = 50L, corr_cutoff = 1, normalize = normalize_tfidf,
  threads = 1L, verbose = FALSE
) {
  if (rlang::is_missing(mat)) {
    return(
      purrr::partial(
        LSI, n_dimensions = n_dimensions, corr_cutoff = corr_cutoff, 
        normalize = normalize, threads = threads, verbose = verbose
      )
    )
  }
  assert_is(mat, "IterableMatrix")
  assert_is_wholenumber(n_dimensions)
  assert_len(n_dimensions, 1)
  assert_greater_than_zero(n_dimensions)
  assert_true(n_dimensions < min(ncol(mat), nrow(mat)))
  assert_true((corr_cutoff >= 0) && (corr_cutoff <= 1))
  assert_is_wholenumber(threads)
  
  if (verbose) log_progress("Starting LSI")
  # Normalization
  if (verbose) log_progress("Normalizing matrix")
  mat_stats <- matrix_stats(mat, row_stats = c("mean"), col_stats = c("mean"), threads = threads)
  read_depth <- mat_stats$col_stats["mean", ] * nrow(mat)
  if (!is.null(normalize)) mat <- normalize(mat, threads = threads)
  
  # Save to prevent re-calculation of queued operations
  mat <- write_matrix_dir(
    convert_matrix_type(mat, type = "float"),
    tempfile("mat"), compress = TRUE
  )
  # Run pca
  if (verbose) log_progress("Calculating SVD")
  svd_attr <- svds(mat, k = n_dimensions, threads = threads)
  pca_res <- t(svd_attr$u) %*% mat
  
  # Filter out PCs that are highly correlated with sequencing depth
  pca_corrs <- abs(cor(read_depth, t(pca_res)))
  pca_feats_to_keep <- which(pca_corrs < corr_cutoff)
  if (length(pca_feats_to_keep) != n_dimensions) {
    if (verbose) log_progress(sprintf("Dropping PCs %s due to high correlation with sequencing depth", paste(setdiff(1:n_dimensions, pca_feats_to_keep), collapse = ", ")))
    pca_res <- pca_res[pca_feats_to_keep, ]
  }
  fitted_params <- list(
    normalization_method = normalize,
    feature_means = mat_stats$row_stats["mean", ],
    pcs_to_keep = pca_feats_to_keep,
    svd_params = svd_attr
  )
  res <- DimReduction(
    x = pca_res,
    fitted_params = fitted_params,
    feature_names = rownames(mat)
  )
  class(res) <- c("LSI", class(res))
  return(res)
}


#' @export
project.LSI <- function(x, mat, threads = 1L, ...) {
  assert_is(mat, "IterableMatrix")
  assert_is(x, "LSI")

  fitted_params <- x$fitted_params
  # Do a check to make sure that the number of rows in the matrix is the same as the number of rows in SVD$u
  assert_true(nrow(mat) == nrow(fitted_params$svd_params$u))
  if (!is.null(rownames(mat)) && !is.null(x$feature_names)) {
    assert_true(all(x$feature_names %in% rownames(mat)))
    mat <- mat[x$feature_names, ]
  }

  if (!is.null(fitted_params$normalization_method))  {
    mat <- fitted_params$normalization_method(
      mat,
      feature_means = fitted_params$feature_means,
      threads = threads
    )
    mat <- write_matrix_dir(
      convert_matrix_type(mat, type = "float"),
      tempfile("mat"), compress = TRUE
    )
  }
  pca_attr <- fitted_params$svd_params
  res <- t(pca_attr$u) %*% mat
  if (length(fitted_params$pcs_to_keep) != nrow(res)) {
    res <- res[fitted_params$pcs_to_keep, ]
  }
  return(res)
}


#' Test for marker features
#'
#' Given a features x cells matrix, perform one-vs-all differential
#' tests to find markers.
#' 
#' Tips for using the values from this function:  
#' - Use `dplyr::mutate()` to add columns for e.g. adjusted p-value and log fold change.
#' - Use `dplyr::filter()` to get only differential genes above some given threshold
#' - To get adjusted p-values, use R `p.adjust()`, recommended method is "BH"
#' - To get log2 fold change: if your input matrix was already log-transformed,
#'   calculate `(foreground_mean - background_mean)/log(2)`. If your input
#'   matrix was not log-transformed, calculate `log2(forground_mean/background_mean)`
#'
#' @param mat IterableMatrix object of dimensions features x cells
#' @param groups Character/factor vector of cell groups/clusters. Length #cells
#' @param method Test method to use. Current options are:  
#'   - `wilcoxon`: Wilconxon rank-sum test a.k.a Mann-Whitney U test
#' @return tibble with the following columns:  
#'  - **foreground**: Group ID used for the foreground
#'  - **background**: Group ID used for the background (or NA if comparing to rest of cells)
#'  - **feature**: ID of the feature
#'  - **p_val_raw**: Unadjusted p-value for differential test
#'  - **foreground_mean**: Average value in the foreground group
#'  - **background_mean**: Average value in the background group
#' @export
marker_features <- function(mat, groups, method="wilcoxon") {
    assert_is(mat, "IterableMatrix")
    assert_true(length(groups) == ncol(mat))
    method <- match.arg(method)
    groups <- as.factor(groups)

    if (storage_order(mat) != "row") {
        rlang::inform(c(
            "Warning: marker features calculation requires row-major storage",
            "Consider using transpose_storage_order() if running marker_features repeatedly"
        ), .frequency = "regularly", .frequency_id = "marker_features_transpose")
        outdir <- tempfile("transpose")
        rlang::inform(sprintf("Writing transposed storage order to %s", outdir))
        mat <- transpose_storage_order(mat, outdir=outdir)
    }

    test_fn <- get(sprintf("wilcoxon_rank_sum_pval_%s_cpp", matrix_type(mat)))
    p_vals <- test_fn(iterate_matrix(mat), as.integer(groups) - 1)

    group_membership <- cluster_membership_matrix(groups, levels(groups))
    group_membership <- t(as(t(group_membership), "IterableMatrix"))

    group_sums <- as.matrix(as(t(mat %*% group_membership), "dgCMatrix")) # dim groups x features
    foreground_means <- multiply_rows(group_sums, 1 / as.numeric(table(groups)))
    background_means <- add_cols(-group_sums, colSums(group_sums)) %>%
      multiply_rows(1 / (length(groups) - as.numeric(table(groups))))
    
    feature_names <- if (is.null(rownames(mat))) seq_len(nrow(mat)) else rownames(mat)

    tibble::tibble(
        foreground = rep.int(levels(groups), nrow(mat)),
        background = NA_character_,
        feature = rep(feature_names, each=length(levels(groups))),
        p_val_raw = as.numeric(p_vals),
        foreground_mean = as.numeric(foreground_means),
        background_mean = as.numeric(background_means)
    )
}

<<<<<<< HEAD
                   
=======
>>>>>>> 067b5406
#' Aggregate counts matrices by cell group or feature.
#'
#' Given a `(features x cells)` matrix, group cells by `cell_groups` and aggregate counts by `method` for each
#' feature.
#' @param cell_groups (Character/factor) Vector of group/cluster assignments for each cell. Length must be `ncol(mat)`.
#' @param method (Character vector) Method(s) to aggregate counts. If one method is provided, the output will be a matrix. If multiple methods are provided, the output will be a named list of matrices.
#'
#' Current options are: `nonzeros`, `sum`, `mean`, `variance`.
#' @param threads (integer) Number of threads to use.
#' @return
#'  - If `method` is length `1`, returns a matrix of shape `(features x groups)`.
#'  - If `method` is greater than length `1`, returns a list of matrices with each matrix representing a pseudobulk matrix with a different aggregation method.
#' Each matrix is of shape `(features x groups)`, and names are one of `nonzeros`, `sum`, `mean`, `variance`.
#' @details Some simpler stats are calculated in the process of calculating more complex
#' statistics. So when calculating `variance`, `nonzeros` and `mean` can be included with no
#' extra calculation time, and when calculating `mean`, adding `nonzeros` will take no extra time.
#' @inheritParams marker_features
#' @export
pseudobulk_matrix <- function(mat, cell_groups, method = "sum", threads = 0L) {
  assert_is(mat, "IterableMatrix")
  assert_is(cell_groups, c("factor", "character", "numeric"))
  assert_true(length(cell_groups) == ncol(mat))
  cell_groups <- as.factor(cell_groups)
  assert_is(method, "character")
  methods <- c("variance", "mean", "sum", "nonzeros")
  for (m in method) {
    if (!(m %in% methods)) {
      rlang::abort(sprintf("method must be one of: %s", paste(methods, collapse = ", ")))
    }
  }
  assert_is(threads, "integer")

  it <- mat %>%
    convert_matrix_type("double") %>%
    parallel_split(threads, threads*4) %>%
    iterate_matrix()
  
  res <- pseudobulk_matrix_cpp(it, cell_groups = as.integer(cell_groups) - 1, method = method, transpose = mat@transpose)
  # if res is a single matrix, return with colnames and rownames
  if (length(method) == 1) {
    colnames(res[[method]]) <- levels(cell_groups)
    rownames(res[[method]]) <- rownames(mat)
    return(res[[method]])
  }
  # give colnames and rownames for each matrix in res, which is a named list
  for (res_slot in names(res)) {
    # Filter out methods that weren't requested
    if (!(res_slot %in% method)) {
      res[[res_slot]] <- NULL
    } else {
      colnames(res[[res_slot]]) <- levels(cell_groups)
      rownames(res[[res_slot]]) <- rownames(mat)
    }
  }
  return(res)
}<|MERGE_RESOLUTION|>--- conflicted
+++ resolved
@@ -424,10 +424,8 @@
     )
 }
 
-<<<<<<< HEAD
+
                    
-=======
->>>>>>> 067b5406
 #' Aggregate counts matrices by cell group or feature.
 #'
 #' Given a `(features x cells)` matrix, group cells by `cell_groups` and aggregate counts by `method` for each
@@ -446,7 +444,7 @@
 #' extra calculation time, and when calculating `mean`, adding `nonzeros` will take no extra time.
 #' @inheritParams marker_features
 #' @export
-pseudobulk_matrix <- function(mat, cell_groups, method = "sum", threads = 0L) {
+pseudobulk_matrix <- function(mat, cell_groups, method = "sum", threads = 1L) {
   assert_is(mat, "IterableMatrix")
   assert_is(cell_groups, c("factor", "character", "numeric"))
   assert_true(length(cell_groups) == ncol(mat))
@@ -459,13 +457,9 @@
     }
   }
   assert_is(threads, "integer")
-
-  it <- mat %>%
-    convert_matrix_type("double") %>%
-    parallel_split(threads, threads*4) %>%
-    iterate_matrix()
-  
-  res <- pseudobulk_matrix_cpp(it, cell_groups = as.integer(cell_groups) - 1, method = method, transpose = mat@transpose)
+  # if multiple methods are provided, only need to pass in the top method as it will also calculate the less complex stats
+  iter <- iterate_matrix(parallel_split(mat, threads, threads*4))
+  res <- pseudobulk_matrix_cpp(iter, cell_groups = as.integer(cell_groups) - 1, method = method, transpose = mat@transpose)
   # if res is a single matrix, return with colnames and rownames
   if (length(method) == 1) {
     colnames(res[[method]]) <- levels(cell_groups)
