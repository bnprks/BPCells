# Copyright 2022 BPCells contributors
# 
# Licensed under the Apache License, Version 2.0 <LICENSE-APACHE or
# https://www.apache.org/licenses/LICENSE-2.0> or the MIT license
# <LICENSE-MIT or https://opensource.org/licenses/MIT>, at your
# option. This file may not be copied, modified, or distributed
# except according to those terms.

#' Create a small demo matrix and fragment object.
#' 
#' Downloads a 
#' [10x Genomics dataset](https://www.10xgenomics.com/datasets/pbmc-from-a-healthy-donor-granulocytes-removed-through-cell-sorting-3-k-1-standard-2-0-0), 
#'  consisting of 3k cells then performs optional QC and subsetting.  Holds subsetted objects in disk,
#' and returns a list with both the matrix and fragments. 
#' @param directory (character) The directory where all the input/output data will be stored.
#' Downloaded intermediates will be stored in subdir `intermediates`.
#' If `NULL`, a temporary directory is created.
#' @param filter_qc (bool) Whether to filter both the RNA and ATAC data using QC information.
#' @param subset (bool) Whether to subset to only genes/insertions on chromosome 4 and 11.
#' @param timeout (numeric) Timeout for downloading files in seconds.
#' @return (list) A list with the RNA matrix under the name `mat`, and the ATAC fragments under the name `frags`.
#' @details
#' This function downloads the 10x Genomics PBMC 3k dataset. 
#' Filtering using QC information on the fragments and matrix provides cells with at least 1000 reads, 1000 frags, and a minimum tss enrichment of 10.
#' Subsetting provides only genes and insertions on chromosomes 4 and 11.
#' The name of the matrix and fragments folders are `demo_mat` and `demo_frags` respectively.  
#' Additionally, choosing to qc filter appends a `_filtered`, and choosing to subset data appends a `_subsetted` to the name.
#' @keywords internal
prepare_demo_data <- function(directory = NULL, filter_qc = TRUE, subset = TRUE, timeout = 300) {
    if (is.null(directory)) {
      directory <- file.path(tempdir())
    }
    intermediate_dir <- file.path(directory, "intermediates")
    dir.create(intermediate_dir, recursive = TRUE, showWarnings = FALSE)
    on.exit(unlink(intermediate_dir, recursive = TRUE))

    mat_name <- "demo_mat"
    frags_name <- "demo_frags"
<<<<<<< HEAD
    if (filter_qc) {
        mat_name <- paste0(mat_name, "_filtered")
        frags_name <- paste0(frags_name, "_filtered")
    }
    if (subset) {
        mat_name <- paste0(mat_name, "_subsetted")
        frags_name <- paste0(frags_name, "_subsetted")
    }
    # Download matrix/frags if not done previously, and open
    url_base <- "https://cf.10xgenomics.com/samples/cell-arc/2.0.0/pbmc_granulocyte_sorted_3k/"
    # Recreate mat if mat is malformed
    tryCatch({
        mat <- open_matrix_dir(file.path(directory, "pbmc_3k_rna_raw"))
    }, error = function(e) {
        rna_raw_url <- paste0(url_base, "pbmc_granulocyte_sorted_3k_raw_feature_bc_matrix.h5")
        ensure_downloaded(file.path(intermediate_dir, "pbmc_3k_10x.h5"), rna_raw_url, timeout = timeout)
        mat <- open_matrix_10x_hdf5(file.path(intermediate_dir, "pbmc_3k_10x.h5"), feature_type="Gene Expression") %>% 
            write_matrix_dir(file.path(directory, "pbmc_3k_rna_raw"), overwrite = TRUE)
    })
    # Recreate frags if frags are malformed
    tryCatch({
        frags <- open_fragments_dir(file.path(directory, "pbmc_3k_frags"))
    }, error = function(e) {
        atac_raw_url <- paste0(url_base, "pbmc_granulocyte_sorted_3k_atac_fragments.tsv.gz")
        ensure_downloaded(file.path(intermediate_dir, "pbmc_3k_10x.fragments.tsv.gz"), atac_raw_url, timeout = timeout)
        frags <- open_fragments_10x(file.path(intermediate_dir, "pbmc_3k_10x.fragments.tsv.gz")) %>%
            write_fragments_dir(file.path(directory, "pbmc_3k_frags"), overwrite = TRUE)
=======
    # Download matrix/frags if not done previously, and open
    url_base <- "https://cf.10xgenomics.com/samples/cell-arc/2.0.0/pbmc_granulocyte_sorted_3k/"
    # Recreate mat if mat is malformed
    mat <- NULL
    frags <- NULL
    tryCatch({
        mat <- open_matrix_dir(file.path(directory, mat_name))
    }, error = function(e) {
        rna_raw_url <- paste0(url_base, "pbmc_granulocyte_sorted_3k_raw_feature_bc_matrix.h5")
        ensure_downloaded(file.path(intermediate_dir, "pbmc_3k_10x.h5"), rna_raw_url, timeout = timeout)
        mat <<- open_matrix_10x_hdf5(file.path(intermediate_dir, "pbmc_3k_10x.h5"), feature_type="Gene Expression") %>% 
            write_matrix_dir(file.path(directory, mat_name), overwrite = TRUE)
    })
    # Recreate frags if frags are malformed
    tryCatch({
        frags <- open_fragments_dir(file.path(directory, frags_name))
    }, error = function(e) {
        atac_raw_url <- paste0(url_base, "pbmc_granulocyte_sorted_3k_atac_fragments.tsv.gz")
        ensure_downloaded(file.path(intermediate_dir, "pbmc_3k_10x.fragments.tsv.gz"), atac_raw_url, timeout = timeout)
        frags <<- open_fragments_10x(file.path(intermediate_dir, "pbmc_3k_10x.fragments.tsv.gz")) %>%
            write_fragments_dir(file.path(directory, frags_name), overwrite = TRUE)
>>>>>>> 16faeade
    })
    if (filter_qc) {
        # Download annotations for transcripts
        transcripts <- read_gencode_transcripts(
            intermediate_dir, 
            release = "42", 
            transcript_choice = "MANE_Select",
            annotation_set = "basic", 
            features = "transcript"
        )
        blacklist <- read_encode_blacklist(intermediate_dir, genome="hg38")
        atac_qc <- qc_scATAC(frags, transcripts, blacklist)
        # Filter to only cells that have at least 1000 reads on the RNA side
        # a minimum of 1000 frag reads, and greater than 10 tss enrichment
        pass_atac <- atac_qc %>%
            dplyr::filter(nFrags > 1000, TSSEnrichment > 10) %>%
            dplyr::pull(cellName)
        pass_rna <- colnames(mat)[colSums(mat) > 1000]
        filtered_cells <- intersect(pass_atac, pass_rna)
        frags <- select_cells(frags, filtered_cells)
        mat <- mat[, filtered_cells]
    }
    if (subset) {
        # Subset to only genes/fragments that exist on chr4 and 11
        genes_demo <- read_gencode_genes(
            intermediate_dir,
            release = "42",
            annotation_set = "basic",
        )
        filtered_genes  <- genes_demo[genes_demo$chr %in% c("chr4", "chr11"),]$gene_id
        # remove version numbers
        filtered_genes <- gsub("\\..*", "", filtered_genes)
        mat <- mat[which(rownames(mat) %in% filtered_genes), ]
        frags <- frags %>% select_chromosomes(c("chr4", "chr11"))
    }
<<<<<<< HEAD
    dir.create(file.path(directory, frags_name), recursive = TRUE, showWarnings = FALSE)
    mat <- write_matrix_dir(mat, file.path(directory, mat_name), overwrite = TRUE)
    frags <- write_fragments_dir(frags, file.path(directory, frags_name), overwrite = TRUE)
=======
    # Rename mat and frags depending on state of filtering and subsetting
    if (filter_qc) {
        mat_name <- paste0(mat_name, "_filtered")
        frags_name <- paste0(frags_name, "_filtered")
    }
    if (subset) {
        mat_name <- paste0(mat_name, "_subsetted")
        frags_name <- paste0(frags_name, "_subsetted")
    }
    # Write changes to directory
    if (filter_qc || subset) {
        mat <- write_matrix_dir(mat, file.path(directory, mat_name), overwrite = TRUE)
        frags <- write_fragments_dir(frags, file.path(directory, frags_name), overwrite = TRUE)
    }
>>>>>>> 16faeade
    return(list(mat = mat, frags = frags))
}

#' Retrieve BPCells demo data
#' 
#' `r lifecycle::badge("experimental")` \cr Functions to download matrices and fragments derived from a 
#' [10X Genomics PBMC 3k dataset](https://www.10xgenomics.com/datasets/pbmc-from-a-healthy-donor-granulocytes-removed-through-cell-sorting-3-k-1-standard-2-0-0),
#' with options to filter with common qc metrics, and to subset genes and fragments to only chromosome 4 and 11.
#' @rdname demo_data
#' @param filter_qc (bool) Whether to filter both the RNA and ATAC data using qc metrics (described in `details`).
#' @param subset (bool) Whether to subset to only genes/insertions on chromosome 4 and 11.
#' @return 
#' - `get_demo_mat()`: (IterableMatrix) A `(features x cells)` matrix.
#' @details
#' These data functions are experimental. 
#' The interface, as well as the demo dataset itself will likely undergo changes in the near future.
#' 
#' **Data Processing**:
#' 
<<<<<<< HEAD
#' The first time either `get_demo_mat()` are ran `get_demo_frags()`,
#' demo data is downloaded and stored in the BPCells data directory  (under `file.path(tools::R_user_dir("BPcells", which="data"), "demo_data")`).
#' Subsequent calls to this function will use the previously downloaded matrix/fragments, given that the same combination of filtering and 
#' subsetting has been performed previously.
=======
#' The first time either `get_demo_mat()`, or `get_demo_frags()`, are ran 
#' demo data is downloaded and stored in the BPCells data directory  (under `file.path(tools::R_user_dir("BPcells", which="data"), "demo_data")`).
#' 
#' Subsequent calls to this function will use the previously downloaded matrix/fragments, given that the same combination of filtering and 
#' subsetting has been performed previously.
#' 
>>>>>>> 16faeade
#' The preparation of this matrix can be reproduced by running the internal function `prepare_demo_data()` with `directory` set to the BPCells data directory.
#' 
#' In the case that demo data is not pre-downloaded and demo data download fails, `prepare_demo_data()` will act
#' as a fallback.
#' 
#' Both the matrix from `get_demo_mat()` and the fragments from `get_demo_frags()`
#' may be removed by running `remove_demo_data()`.
#' 
#' Filtering using QC information on the fragments and matrix object chooses cells with at least 1000 reads, 1000 frags, and a minimum tss enrichment of 10.
#' Subsetting provides only genes and insertions on chromosomes 4 and 11.
#' 
#' **Dimensions**:
#' \tabular{lll}{
#'   \strong{Condition} \tab \strong{RNA matrix (features x cells)} \tab \strong{Fragments (chromosomes x cells)} \cr
#'   Raw                \tab (36601 x 650165)                       \tab (39 x 462264)                            \cr
#'   Filter             \tab (36601 x 2600)                         \tab (39 x 2600)                              \cr
#'   Subset             \tab (3582 x 650165)                        \tab (2 x 462264)                             \cr
#'   Filter + Subset    \tab (3582 x 2600)                          \tab (2 x 2600)                               \cr
#' }
#' **Data size**:
#' \tabular{lll}{
#'   \strong{Condition}          \tab \strong{RNA matrix (MB)} \tab \strong{Fragments (MB)} \cr
#'   Raw                         \tab 31.9                     \tab 200                     \cr
#'   Filter                      \tab 9.4                      \tab 137                     \cr
#'   Subset                      \tab 18.3                     \tab 25.6                    \cr
#'   Filter + Subset             \tab 1.2                      \tab 12.3                    \cr
#' }
#' 
#' **Function Description**:
#' 
#' - `get_demo_mat()`: Retrieve a demo `IterableMatrix` object representing the 10X Genomics PBMC 3k dataset.
#' @examples
#' #######################################################################
#' ## get_demo_mat() example
#' #######################################################################
#' get_demo_mat()
#' 
#' 
#' @export
get_demo_mat <- function(filter_qc = TRUE, subset = TRUE) {
    # Use the data directory for BPCells
    data_dir <- file.path(tools::R_user_dir("BPCells", which = "data"), "demo_data")
    if (!dir.exists(data_dir)) {
        dir.create(data_dir, recursive = TRUE)
    }
    mat_name = "demo_mat"
    if (filter_qc) mat_name <- paste0(mat_name, "_filtered")
    if (subset) mat_name <- paste0(mat_name, "_subsetted")
    if (!dir.exists(file.path(data_dir, mat_name))) {
        url <- paste0("https://pub-c4e56988ff67429e9856ffa33aecb0c1.r2.dev/", mat_name, ".tar.gz")
        suppressWarnings(try(download.file(url, file.path(data_dir, paste0(mat_name, ".tar.gz"))), silent = TRUE))
        # Check if file download failed
        if (!file.exists(file.path(data_dir, paste0(mat_name, ".tar.gz")))) {
            prepare_demo_data(data_dir, filter_qc = filter_qc, subset = subset)
        } else {
            untar(file.path(data_dir, paste0(mat_name, ".tar.gz")), exdir=data_dir)
            file.remove(file.path(data_dir, paste0(mat_name, ".tar.gz")))
        }
    }
    return(open_matrix_dir(file.path(data_dir, mat_name)))
}

#' @rdname demo_data
#' @return
#' - `get_demo_frags()`: (IterableFragments) A Fragments object.
#' @details
#' - `get_demo_frags()`: Retrieve a demo `IterableFragments` object representing the 10X Genomics PBMC 3k dataset.
#' @examples
#' #######################################################################
#' ## get_demo_frags() example
#' #######################################################################
#' get_demo_frags()
#' 
#' 
#' @export 
get_demo_frags <- function(filter_qc = TRUE, subset = TRUE) {
    data_dir <- file.path(tools::R_user_dir("BPCells", which = "data"), "demo_data")
    if (!dir.exists(data_dir)) {
        dir.create(data_dir, recursive = TRUE)
    }
    frags_name <- "demo_frags"
    if (filter_qc) frags_name <- paste0(frags_name, "_filtered")
    if (subset) frags_name <- paste0(frags_name, "_subsetted")
    if (!dir.exists(file.path(data_dir, frags_name))) {
        url <- paste0("https://pub-c4e56988ff67429e9856ffa33aecb0c1.r2.dev/", frags_name, ".tar.gz")
        suppressWarnings(try(download.file(url, file.path(data_dir, paste0(frags_name, ".tar.gz"))), silent = TRUE))
        if (!file.exists(file.path(data_dir, paste0(frags_name, ".tar.gz")))) {
            prepare_demo_data(data_dir)
        } else {
            untar(file.path(data_dir, paste0(frags_name, ".tar.gz")), exdir = data_dir)
            file.remove(file.path(data_dir, paste0(frags_name, ".tar.gz")))
        }
    }
    return(open_fragments_dir(file.path(data_dir, frags_name)))
}

#' @rdname demo_data
#' @return
#' - `remove_demo_data()`: `NULL`
#' @details 
#' - `remove_demo_data()`: Remove the demo data from the BPCells data directory.
#' @examples
#' #######################################################################
#' ## remove_demo_data() example
#' #######################################################################
#' remove_demo_data()
#' 
#' 
#' ## Demo data folder is now empty
#' data_dir <- file.path(tools::R_user_dir("BPCells", which = "data"), "demo_data")
#' list.files(data_dir)
#' 
#' 
#' @export
remove_demo_data <- function() {
    data_dir <- file.path(tools::R_user_dir("BPCells", which = "data"), "demo_data")
    if (dir.exists(data_dir)) {
        unlink(data_dir, recursive = TRUE)
    }
}

#' Gene Symbol Mapping data
#'
#' Mapping of the canonical gene symbols corresponding to each
#' unambiguous alias, previous symbol, ensembl ID, or entrez ID. 
#'
#' @format **human_gene_mapping**
#'
#' A named character vector. Names are aliases or IDs and values
#' are the corresponding canonical gene symbol
#'
#' @details See the source code in `data-raw/human_gene_mapping.R` and
#' `data-raw/mouse_gene_mapping.R` for exactly how these mappings were made.
#' @source **human_gene_mapping**
#'
#' <http://ftp.ebi.ac.uk/pub/databases/genenames/hgnc/tsv/non_alt_loci_set.txt>
#'
#' @rdname gene_mapping
"human_gene_mapping"

#' @rdname gene_mapping
#' @format **mouse_gene_mapping**
#'
#' A named character vector. Names are aliases or IDs and values
#' are the corresponding canonical gene symbol
#'
#' @source **mouse_gene_mapping**
#'
#' <http://www.informatics.jax.org/downloads/reports/MGI_EntrezGene.rpt>
#' <http://www.informatics.jax.org/downloads/reports/MRK_ENSEMBL.rpt>
"mouse_gene_mapping"

<|MERGE_RESOLUTION|>--- conflicted
+++ resolved
@@ -36,35 +36,6 @@
 
     mat_name <- "demo_mat"
     frags_name <- "demo_frags"
-<<<<<<< HEAD
-    if (filter_qc) {
-        mat_name <- paste0(mat_name, "_filtered")
-        frags_name <- paste0(frags_name, "_filtered")
-    }
-    if (subset) {
-        mat_name <- paste0(mat_name, "_subsetted")
-        frags_name <- paste0(frags_name, "_subsetted")
-    }
-    # Download matrix/frags if not done previously, and open
-    url_base <- "https://cf.10xgenomics.com/samples/cell-arc/2.0.0/pbmc_granulocyte_sorted_3k/"
-    # Recreate mat if mat is malformed
-    tryCatch({
-        mat <- open_matrix_dir(file.path(directory, "pbmc_3k_rna_raw"))
-    }, error = function(e) {
-        rna_raw_url <- paste0(url_base, "pbmc_granulocyte_sorted_3k_raw_feature_bc_matrix.h5")
-        ensure_downloaded(file.path(intermediate_dir, "pbmc_3k_10x.h5"), rna_raw_url, timeout = timeout)
-        mat <- open_matrix_10x_hdf5(file.path(intermediate_dir, "pbmc_3k_10x.h5"), feature_type="Gene Expression") %>% 
-            write_matrix_dir(file.path(directory, "pbmc_3k_rna_raw"), overwrite = TRUE)
-    })
-    # Recreate frags if frags are malformed
-    tryCatch({
-        frags <- open_fragments_dir(file.path(directory, "pbmc_3k_frags"))
-    }, error = function(e) {
-        atac_raw_url <- paste0(url_base, "pbmc_granulocyte_sorted_3k_atac_fragments.tsv.gz")
-        ensure_downloaded(file.path(intermediate_dir, "pbmc_3k_10x.fragments.tsv.gz"), atac_raw_url, timeout = timeout)
-        frags <- open_fragments_10x(file.path(intermediate_dir, "pbmc_3k_10x.fragments.tsv.gz")) %>%
-            write_fragments_dir(file.path(directory, "pbmc_3k_frags"), overwrite = TRUE)
-=======
     # Download matrix/frags if not done previously, and open
     url_base <- "https://cf.10xgenomics.com/samples/cell-arc/2.0.0/pbmc_granulocyte_sorted_3k/"
     # Recreate mat if mat is malformed
@@ -86,7 +57,6 @@
         ensure_downloaded(file.path(intermediate_dir, "pbmc_3k_10x.fragments.tsv.gz"), atac_raw_url, timeout = timeout)
         frags <<- open_fragments_10x(file.path(intermediate_dir, "pbmc_3k_10x.fragments.tsv.gz")) %>%
             write_fragments_dir(file.path(directory, frags_name), overwrite = TRUE)
->>>>>>> 16faeade
     })
     if (filter_qc) {
         # Download annotations for transcripts
@@ -122,11 +92,6 @@
         mat <- mat[which(rownames(mat) %in% filtered_genes), ]
         frags <- frags %>% select_chromosomes(c("chr4", "chr11"))
     }
-<<<<<<< HEAD
-    dir.create(file.path(directory, frags_name), recursive = TRUE, showWarnings = FALSE)
-    mat <- write_matrix_dir(mat, file.path(directory, mat_name), overwrite = TRUE)
-    frags <- write_fragments_dir(frags, file.path(directory, frags_name), overwrite = TRUE)
-=======
     # Rename mat and frags depending on state of filtering and subsetting
     if (filter_qc) {
         mat_name <- paste0(mat_name, "_filtered")
@@ -141,7 +106,6 @@
         mat <- write_matrix_dir(mat, file.path(directory, mat_name), overwrite = TRUE)
         frags <- write_fragments_dir(frags, file.path(directory, frags_name), overwrite = TRUE)
     }
->>>>>>> 16faeade
     return(list(mat = mat, frags = frags))
 }
 
@@ -161,19 +125,12 @@
 #' 
 #' **Data Processing**:
 #' 
-<<<<<<< HEAD
-#' The first time either `get_demo_mat()` are ran `get_demo_frags()`,
+#' The first time either `get_demo_mat()`, or `get_demo_frags()`, are ran 
 #' demo data is downloaded and stored in the BPCells data directory  (under `file.path(tools::R_user_dir("BPcells", which="data"), "demo_data")`).
+#' 
 #' Subsequent calls to this function will use the previously downloaded matrix/fragments, given that the same combination of filtering and 
 #' subsetting has been performed previously.
-=======
-#' The first time either `get_demo_mat()`, or `get_demo_frags()`, are ran 
-#' demo data is downloaded and stored in the BPCells data directory  (under `file.path(tools::R_user_dir("BPcells", which="data"), "demo_data")`).
-#' 
-#' Subsequent calls to this function will use the previously downloaded matrix/fragments, given that the same combination of filtering and 
-#' subsetting has been performed previously.
-#' 
->>>>>>> 16faeade
+#' 
 #' The preparation of this matrix can be reproduced by running the internal function `prepare_demo_data()` with `directory` set to the BPCells data directory.
 #' 
 #' In the case that demo data is not pre-downloaded and demo data download fails, `prepare_demo_data()` will act
