# Copyright 2022 BPCells contributors
# 
# Licensed under the Apache License, Version 2.0 <LICENSE-APACHE or
# https://www.apache.org/licenses/LICENSE-2.0> or the MIT license
# <LICENSE-MIT or https://opensource.org/licenses/MIT>, at your
# option. This file may not be copied, modified, or distributed
# except according to those terms.

setClass("TransformedMatrix",
  contains = "IterableMatrix",
  slots = c(
    matrix = "IterableMatrix",
    row_params = "matrix",
    col_params = "matrix",
    global_params = "numeric"
  ),
  prototype = list(
    row_params = matrix(0, 0, 0),
    col_params = matrix(0, 0, 0),
    global_params = numeric(0)
  )
)
setMethod("matrix_type", "TransformedMatrix", function(x) "double")

# Subsetting on TransformedMatrix objects
setMethod("[", "TransformedMatrix", function(x, i, j, ...) {
  if (missing(x)) stop("x is missing in matrix selection")
  # Handle transpose via recursive call
  if (x@transpose) {
    return(t(t(x)[rlang::maybe_missing(j), rlang::maybe_missing(i)]))
  }

  i <- split_selection_index(i, nrow(x), rownames(x))
  j <- split_selection_index(j, ncol(x), colnames(x))
  
  x <- selection_fix_dims(x, rlang::maybe_missing(i$subset), rlang::maybe_missing(j$subset))
  x@matrix <- x@matrix[rlang::maybe_missing(i$subset), rlang::maybe_missing(j$subset)]

  # Subset the row/col params
  if (ncol(x@row_params) != 0) {
    x@row_params <- x@row_params[, rlang::maybe_missing(i$subset), drop = FALSE]
  }
  if (ncol(x@col_params) != 0) {
    x@col_params <- x@col_params[, rlang::maybe_missing(j$subset), drop = FALSE]
  }
  callNextMethod(x, rlang::maybe_missing(i$reorder), rlang::maybe_missing(j$reorder))
})

#################
# Log1p and Expm1
#################

# log1p method support. The SIMD method may be ever so slightly less precise,
# but it can be substantially faster depending on the CPU SIMD features
# (Should still provide 32-bit float accuracy)
setClass("TransformLog1p", contains = "TransformedMatrix")
setMethod("iterate_matrix", "TransformLog1p", function(x) {
  iterate_matrix_log1psimd_cpp(iterate_matrix(x@matrix))
})
setMethod("short_description", "TransformLog1p", function(x) {
  c(
    short_description(x@matrix),
    "Transform log1p"
  )
})
#' @describeIn IterableMatrix-methods Calculate log(x + 1)
#' @examples
#' #######################################################################
#' ## log1p() example
#' log1p(mat)
#' #######################################################################
setMethod("log1p", "IterableMatrix", function(x) {
  wrapMatrix("TransformLog1p", convert_matrix_type(x, "double"))
})

setClass("TransformLog1pSlow", contains = "TransformedMatrix")
setMethod("iterate_matrix", "TransformLog1pSlow", function(x) {
  iterate_matrix_log1p_cpp(iterate_matrix(x@matrix))
})
setMethod("short_description", "TransformLog1pSlow", function(x) {
  c(
    short_description(x@matrix),
    "Transform log1p (non-SIMD implementation)"
  )
})

#' @describeIn IterableMatrix-methods Calculate log(x + 1) (non-SIMD version)
#' @examples
#' #######################################################################
#' ## log1p_slow() example
#' log1p_slow(mat)
#' #######################################################################
#' @export
log1p_slow <- function(x) {
  wrapMatrix("TransformLog1pSlow", convert_matrix_type(x, "double"))
}


setClass("TransformExpm1", contains = "TransformedMatrix")
setMethod("iterate_matrix", "TransformExpm1", function(x) {
  iterate_matrix_expm1simd_cpp(iterate_matrix(x@matrix))
})
setMethod("short_description", "TransformExpm1", function(x) {
  c(
    short_description(x@matrix),
    "Transform expm1"
  )
})
#' @describeIn IterableMatrix-methods Calculate exp(x) - 1
#' @examples
#' #######################################################################
#' ## expm1() example
#' expm1(mat)
#' #######################################################################
setMethod("expm1", "IterableMatrix", function(x) {
  wrapMatrix("TransformExpm1", convert_matrix_type(x, "double"))
})

setClass("TransformExpm1Slow", contains = "TransformedMatrix")
setMethod("iterate_matrix", "TransformExpm1Slow", function(x) {
  iterate_matrix_expm1_cpp(iterate_matrix(x@matrix))
})
setMethod("short_description", "TransformExpm1Slow", function(x) {
  c(
    short_description(x@matrix),
    "Transform expm1 (non-SIMD implementation)"
  )
})
#' @describeIn IterableMatrix-methods Calculate exp(x) - 1 (non-SIMD version)
#' @examples
#' #######################################################################
#' ## expm1_slow() example
#' expm1_slow(mat)
#' #######################################################################
#' @export
expm1_slow <- function(x) {
  wrapMatrix("TransformExpm1Slow", convert_matrix_type(x, "double"))
}


#################
# Pow and Square
#################

setClass("TransformSquare", contains="TransformedMatrix")
setMethod("iterate_matrix", "TransformSquare", function(x) {
  iterate_matrix_squaresimd_cpp(iterate_matrix(x@matrix))
})
setMethod("short_description", "TransformSquare", function(x) {
  c(
    short_description(x@matrix),
    "Square elements"
  )
})

setClass("TransformPow", contains="TransformedMatrix")
setMethod("iterate_matrix", "TransformPow", function(x) {
  iterate_matrix_pow_cpp(iterate_matrix(x@matrix), x@global_params[1])
})
setMethod("short_description", "TransformPow", function(x) {
  c(
    short_description(x@matrix),
    sprintf("Raise elements to the power of %.2g", x@global_params[1])
  )
})

<<<<<<< HEAD
#' @describeIn IterableMatrix-methods Calculate x^y (elementwise)
#' @examples
#' #######################################################################
#' ## `e1 ^ e2` example
#' mat ^ 3
#' #######################################################################
=======
#' @describeIn IterableMatrix-methods Calculate x^y (elementwise; y > 0)
>>>>>>> 16faeade
setMethod("^", signature(e1 = "IterableMatrix", e2 = "numeric"), function(e1, e2) {
  assert_len(e2, 1)
  assert_true(e2 > 0)
  if (e2 == 2) {
    wrapMatrix("TransformSquare", convert_matrix_type(e1, "double"))
  } else {
    wrapMatrix("TransformPow", convert_matrix_type(e1, "double"), global_params=e2)
  }
})

#################
# Min
#################

setClass("TransformMin", contains = "TransformedMatrix")
setMethod("iterate_matrix", "TransformMin", function(x) {
  iterate_matrix_min_cpp(iterate_matrix(x@matrix), x@global_params[1])
})
setMethod("short_description", "TransformMin", function(x) {
  c(
    short_description(x@matrix),
    sprintf("Transform min(x, %.3g)", x@global_params[1])
  )
})

#' Elementwise minimum
#'
#' Take the minimum value of a matrix with a per-row, per-col, or global
#' constant. This constant must be >0 to preserve sparsity of the matrix.
#' This has the effect of capping the maximum value in the matrix.
#'
#' @param mat IterableMatrix
#' @param val Single positive numeric value
#' @return IterableMatrix
#' @description **min_scalar**: Take minumum with a global constant
#' @rdname min_elementwise
#' @export
min_scalar <- function(mat, val) {
  assert_is(mat, "IterableMatrix")
  assert_is(val, "numeric")
  assert_greater_than_zero(val)
  assert_len(val, 1)

  res <- wrapMatrix("TransformMin", convert_matrix_type(mat, "double"))
  res@global_params <- val
  res
}

setClass("TransformMinByRow", contains = "TransformedMatrix")
setMethod("iterate_matrix", "TransformMinByRow", function(x) {
  iterate_matrix_min_by_row_cpp(iterate_matrix(x@matrix), x@row_params)
})
setMethod("short_description", "TransformMinByRow", function(x) {
  # Subset the row + col params matrices for faster pretty printing of
  # large parameter sets
  print_entries <- 3
  if (ncol(x@row_params) > print_entries + 1) {
    x@row_params <- x@row_params[,c(1:print_entries, ncol(x@row_params)),drop=FALSE]
  }
  
  label <- if (x@transpose) "col" else "row"
  c(
    short_description(x@matrix),
    sprintf("Transform min by %s: %s", label, pretty_print_vector(sprintf("%.3g", x@row_params[1, ]), max_len = 3))
  )
})

#' @rdname min_elementwise
#' @description **min_by_row**: Take the minimum with a per-row constant
#' @export
min_by_row <- function(mat, vals) {
  if (mat@transpose) {
    return(t(min_by_col(t(mat), vals)))
  }
  assert_is(mat, "IterableMatrix")
  assert_is(vals, "numeric")
  assert_greater_than_zero(vals)
  assert_len(vals, nrow(mat))

  wrapMatrix("TransformMinByRow", convert_matrix_type(mat, "double"), row_params=matrix(vals, nrow=1))
}

setClass("TransformMinByCol", contains = "TransformedMatrix")
setMethod("iterate_matrix", "TransformMinByCol", function(x) {
  iterate_matrix_min_by_col_cpp(iterate_matrix(x@matrix), x@col_params)
})
setMethod("short_description", "TransformMinByCol", function(x) {
  # Subset the row + col params matrices for faster pretty printing of
  # large parameter sets
  print_entries <- 3
  if (ncol(x@col_params) > print_entries + 1) {
    x@col_params <- x@col_params[,c(1:print_entries, ncol(x@col_params)), drop=FALSE]
  }
  label <- if (x@transpose) "row" else "col"
  c(
    short_description(x@matrix),
    sprintf("Transform min by %s: %s", label, pretty_print_vector(sprintf("%.3g", x@col_params[1, ]), max_len = 3))
  )
})

#' @rdname min_elementwise
#' @description **min_by_col**: Take the minimum with a per-col constant
#' @export
min_by_col <- function(mat, vals) {
  if (mat@transpose) {
    return(t(min_by_row(t(mat), vals)))
  }
  assert_is(mat, "IterableMatrix")
  assert_is(vals, "numeric")
  assert_greater_than_zero(vals)
  assert_len(vals, ncol(mat))

  wrapMatrix("TransformMinByCol", convert_matrix_type(mat, "double"), col_params=matrix(vals, nrow=1))
}


#################
# Binarize
#################

setClass("TransformBinarize", contains = "TransformedMatrix")

setMethod("iterate_matrix", "TransformBinarize", function(x) {
  iterate_matrix_binarize_cpp(iterate_matrix(x@matrix), x@global_params[1], x@global_params[2])
})

setMethod("short_description", "TransformBinarize", function(x) {
  c(
    short_description(x@matrix),
    sprintf("Binarize according to formula: x %s %.2g", if(x@global_params[2] == 1) "<" else "<=", x@global_params[1])
  )
})

#' Convert matrix elements to zeros and ones
#'
#' @description Binarize compares the matrix element values to the
#'   threshold value and sets the output elements to either zero
#'   or one. By default, element values greater than the threshold
#'   are set to one; otherwise, set to zero. When strict_inequality
#'   is set to FALSE, element values greater than or equal to the
#'   threshold are set to one. As an alternative, the `<`, `<=`, `>`,
#'   and `>=` operators are also supported.
#' @param mat IterableMatrix
#' @param threshold A numeric value that determines whether the elements
#'   of x are set to zero or one.
#' @param strict_inequality A logical value determining whether the
#'   comparison to the threshold is >= (strict_inequality=FALSE)
#'   or > (strict_inequality=TRUE).
#' @return binarized IterableMatrix object
#' @export
binarize <- function(mat, threshold=0, strict_inequality=TRUE) {
  assert_is(mat, "IterableMatrix")
  assert_is(threshold, "numeric")
  assert_len(threshold, 1)
  assert_is(strict_inequality, "logical")
  if (strict_inequality == TRUE && threshold < 0)
      stop("binarize threshold must be greater than or equal to zero when strict_inequality is TRUE")
  if (strict_inequality == FALSE && threshold <= 0)
     stop("binarize threshold must be greater than zero when strict_inequality is FALSE")

  res <- wrapMatrix("TransformBinarize",
             convert_matrix_type(mat, "double"),
             global_params=c(threshold, strict_inequality))
  convert_matrix_type(res, "uint32_t")
}

setMethod("<", signature(e1= "IterableMatrix", e2= "numeric"), function(e1, e2) {
  stop("matrix < numeric not supported for IterableMatrix objects")
})
#' @describeIn IterableMatrix-methods Binarize matrix according to numeric < matrix comparison
#' @examples
#' #######################################################################
#' ## `e1 < e2` example
#' 5 < mat
#' #######################################################################
setMethod("<", signature(e1= "numeric", e2= "IterableMatrix"), function(e1, e2) {
  binarize(e2, threshold=e1, strict_inequality=TRUE)
})
#' @describeIn IterableMatrix-methods Binarize matrix according to matrix > numeric comparison
#' @examples
#' #######################################################################
#' ## `e1 > e2` example
#' mat > 5
#' #######################################################################
setMethod(">", signature(e1= "IterableMatrix", e2= "numeric"), function(e1, e2) {
  binarize(e1, threshold=e2, strict_inequality=TRUE)
})
setMethod(">", signature(e1= "numeric", e2= "IterableMatrix"), function(e1, e2) {
  stop("numeric > matrix not supported for IterableMatrix objects")
})

setMethod("<=", signature(e1= "IterableMatrix", e2= "numeric"), function(e1, e2) {
  stop("matrix <= numeric not supported for IterableMatrix objects")
})
#' @describeIn IterableMatrix-methods Binarize matrix according to numeric <= matrix comparison
#' @examples
#' #######################################################################
#' ## `e1 <= e2` example
#' 5 <= mat
#' #######################################################################
setMethod("<=", signature(e1= "numeric", e2= "IterableMatrix"), function(e1, e2) {
  binarize(e2, threshold=e1, strict_inequality=FALSE)
})
#' @describeIn IterableMatrix-methods Binarize matrix according to matrix >= numeric comparison
#' @examples
#' #######################################################################
#' ## `e1 >= e2` example
#' mat >= 5
#' #######################################################################
setMethod(">=", signature(e1= "IterableMatrix", e2= "numeric"), function(e1, e2) {
  binarize(e1, threshold=e2, strict_inequality=FALSE)
})
setMethod(">=", signature(e1= "numeric", e2= "IterableMatrix"), function(e1, e2) {
  stop("numeric >= matrix not supported for IterableMatrix objects")
})

#################
# Round
#################

setClass("TransformRound", contains = "TransformedMatrix")

setMethod("iterate_matrix", "TransformRound", function(x) {
  iterate_matrix_round_cpp(iterate_matrix(x@matrix), x@global_params[1])
})

setMethod("short_description", "TransformRound", function(x) {
  c(
    short_description(x@matrix),
    sprintf("Transform round to %d decimal places", x@global_params[1])
  )
})

# Initially, allow only digits=0.
#' @describeIn IterableMatrix-methods round to nearest integer (digits must be 0)
#' @examples
#' #######################################################################
#' ## round() example
#' round(mat)
#' #######################################################################
setMethod("round", "IterableMatrix", function(x, digits=0) {
  assert_is(x, "IterableMatrix")
  assert_is(digits, "numeric")

  wrapMatrix("TransformRound", convert_matrix_type(x, "double"), global_params=digits)
})


#################
# SCTransform
#################

setClass("SCTransformPearson", contains = "TransformedMatrix")
setMethod("iterate_matrix", "SCTransformPearson", function(x) {
  iterate_matrix_sctransform_pearson_simd_cpp(iterate_matrix(x@matrix), x@row_params, x@col_params, x@global_params)
})
setMethod("short_description", "SCTransformPearson", function(x) {
  c(
    short_description(x@matrix),
    "SCTransform (Pearson Residuals)"
  )
})

setClass("SCTransformPearsonTranspose", contains = "TransformedMatrix")
setMethod("iterate_matrix", "SCTransformPearsonTranspose", function(x) {
  iterate_matrix_sctransform_pearson_transpose_simd_cpp(iterate_matrix(x@matrix), x@row_params, x@col_params, x@global_params)
})
setMethod("short_description", "SCTransformPearsonTranspose", function(x) {
  c(
    short_description(x@matrix),
    "SCTransform (Pearson Residuals with transposed orientation)"
  )
})


setClass("SCTransformPearsonSlow", contains = "TransformedMatrix")
setMethod("iterate_matrix", "SCTransformPearsonSlow", function(x) {
  iterate_matrix_sctransform_pearson_cpp(iterate_matrix(x@matrix), x@row_params, x@col_params, x@global_params)
})
setMethod("short_description", "SCTransformPearsonSlow", function(x) {
  c(
    short_description(x@matrix),
    "SCTransform slow (Pearson Residuals)"
  )
})

setClass("SCTransformPearsonTransposeSlow", contains = "TransformedMatrix")
setMethod("iterate_matrix", "SCTransformPearsonTransposeSlow", function(x) {
  iterate_matrix_sctransform_pearson_transpose_cpp(iterate_matrix(x@matrix), x@row_params, x@col_params, x@global_params)
})
setMethod("short_description", "SCTransformPearsonTransposeSlow", function(x) {
  c(
    short_description(x@matrix),
    "SCTransform slow (Pearson Residuals with transposed orientation)"
  )
})

#' SCTransform Pearson Residuals
#'
#' Calculate pearson residuals of a negative binomial sctransform model.
#' Normalized values are calculated as `(X - mu) / sqrt(mu + mu^2/theta)`.
#' mu is calculated as `cell_read_counts * gene_beta`.
#' 
#' The parameterization used is somewhat simplified compared to the original 
#' SCTransform paper, in particular it uses a linear-scale rather than
#' log-scale to represent the cell_read_counts and gene_beta variables. It also
#' does not support the addition of arbitrary cell metadata (e.g. batch) to add to the 
#' negative binomial regression.
#'
#' @param mat IterableMatrix (raw counts)
#' @param gene_theta Vector of per-gene thetas (overdispersion values)
#' @param gene_beta Vector of per-gene betas (expression level values)
#' @param cell_read_counts Vector of total reads per (umi count for RNA)
#' @param min_var Minimum value for clipping variance
#' @param clip_range Length 2 vector of min and max clipping range
#' @param columns_are_cells Whether the columns of the matrix correspond to cells (default) or genes
#' @param slow If TRUE, use a 10x slower but more precise implementation (default FALSE)
#' @return IterableMatrix
#' @export
sctransform_pearson <- function(mat, gene_theta, gene_beta, cell_read_counts, min_var = -Inf, clip_range = c(-10, 10), columns_are_cells=TRUE, slow=FALSE) {
  assert_is(mat, "IterableMatrix")
  assert_is_numeric(gene_theta)
  assert_is_numeric(gene_beta)
  assert_is_numeric(cell_read_counts)
  assert_is_numeric(min_var)
  assert_is_numeric(clip_range)
  assert_is(columns_are_cells, "logical")

  # Check dimensions
  if (columns_are_cells) {
    assert_true(length(gene_theta) == 1 || length(gene_theta) == nrow(mat))
    assert_len(gene_beta, nrow(mat))
    assert_len(cell_read_counts, ncol(mat))
  } else {
    assert_true(length(gene_theta) == 1 || length(gene_theta) == ncol(mat))
    assert_len(gene_beta, ncol(mat))
    assert_len(cell_read_counts, nrow(mat))
  }
  if (!is.null(clip_range)) {
    assert_len(clip_range, 2)
  } else {
    clip_range <- c(-Inf, Inf)
  }
  if (!is.null(min_var)) {
    assert_len(min_var, 1)
  } else {
    min_var <- -Inf
  }

  # Re-scale gene_beta and cell_read_counts to be similar magnitudes
  ratio <- exp(0.5*(mean(log(gene_beta)) - mean(log(cell_read_counts))))
  gene_beta <- gene_beta / ratio
  cell_read_counts <- cell_read_counts * ratio

  # Determine which implementation to use in the backend
  matrix_class <- sprintf(
    "SCTransformPearson%s%s", 
    ifelse(mat@transpose == columns_are_cells, "Transpose", ""), 
    ifelse(slow, "Slow", "")
  )
  
  col_params <- matrix(cell_read_counts, nrow=1)
  row_params <- rbind(1/gene_theta, t(gene_beta))

  if (mat@transpose == columns_are_cells) {
    # Transposed orientation
    tmp <- row_params
    row_params <- col_params
    col_params <- tmp
    rm(tmp)
  }
  wrapMatrix(
    matrix_class, 
    convert_matrix_type(mat, "double"),
    row_params = row_params,
    col_params = col_params,
    global_params = c(1/sqrt(min_var), clip_range)
  )
}



#################
# Scale + Shift
#################

# Scaling + shifting support (Scale first, then shift)
#
# To provide greatest ease of use, this class will try its hardest to compose operations with itself
# such that multiple +,-,*,/ operations can be coalesced into as few transforms as possible.
#
# Slot active_transforms: A 3x2 logical matrix for whether certain transformations active -
#   rows are Row,Col,Global(scalar), cols are Scale,Shift. e.g. element (0,0) says if there is
#   an active RowScale operation
setClass("TransformScaleShift",
  contains = "TransformedMatrix",
  slots = c(
    active_transforms = "matrix"
  ),
  prototype = list(
    active_transforms = matrix(FALSE, nrow = 3, ncol = 2, dimnames = list(c("row", "col", "global"), c("scale", "shift")))
  )
)
setMethod("iterate_matrix", "TransformScaleShift", function(x) {
  res <- iterate_matrix(x@matrix)
  if (any(x@active_transforms[, "scale"])) {
    scale_row <- matrix(0, 0, 0)
    scale_col <- matrix(0, 0, 0)
    if (x@active_transforms["row", "scale"]) scale_row <- x@row_params[1, , drop = FALSE]
    if (x@active_transforms["col", "scale"]) scale_col <- x@col_params[1, , drop = FALSE]
    if (x@active_transforms["global", "scale"]) {
      if (x@active_transforms["row", "scale"]) {
        scale_row <- scale_row * x@global_params[1]
      } else if (x@active_transforms["col", "scale"]) {
        scale_col <- scale_col * x@global_params[1]
      } else {
        scale_row <- matrix(x@global_params[1], nrow = 1, ncol = ifelse(x@transpose, ncol(x), nrow(x)))
      }
    }
    res <- iterate_matrix_scale_cpp(res, scale_row, scale_col)
  }
  if (any(x@active_transforms[, "shift"])) {
    shift_row <- matrix(0, 0, 0)
    shift_col <- matrix(0, 0, 0)
    if (x@active_transforms["row", "shift"]) shift_row <- x@row_params[2, , drop = FALSE]
    if (x@active_transforms["col", "shift"]) shift_col <- x@col_params[2, , drop = FALSE]
    if (x@active_transforms["global", "shift"]) {
      if (x@active_transforms["row", "shift"]) {
        shift_row <- shift_row + x@global_params[2]
      } else if (x@active_transforms["col", "shift"]) {
        shift_col <- shift_col + x@global_params[2]
      } else {
        shift_row <- matrix(x@global_params[2], nrow = 1, ncol = ifelse(x@transpose, ncol(x), nrow(x)))
      }
    }
    if (nrow(shift_row) != 0) res <- iterate_matrix_row_shift_cpp(res, shift_row)
    if (nrow(shift_col) != 0) res <- iterate_matrix_col_shift_cpp(res, shift_col)
  }
  res
})
setMethod("short_description", "TransformScaleShift", function(x) {
  # Return multiple lines, one for each transform active
  res <- short_description(x@matrix)

  # Subset the row + col params matrices for faster pretty printing of
  # large parameter sets
  print_entries <- 3
  if (ncol(x@row_params) > print_entries + 1) {
    x@row_params <- x@row_params[,c(1:print_entries, ncol(x@row_params))]
  }
  if (ncol(x@col_params) > print_entries + 1) {
    x@col_params <- x@col_params[,c(1:print_entries, ncol(x@col_params))]
  }

  # Handle scale transforms
  if (x@active_transforms["global", "scale"]) {
    res <- c(res, sprintf("Scale by %.3g", x@global_params[1]))
  }
  if (x@active_transforms["row", "scale"]) {
    res <- c(res, sprintf(
      "Scale %s by %s",
      if (x@transpose) "columns" else "rows",
      pretty_print_vector(sprintf("%.3g", x@row_params[1, ]), max_len = 3)
    ))
  }
  if (x@active_transforms["col", "scale"]) {
    res <- c(res, sprintf(
      "Scale %s by %s",
      if (x@transpose) "rows" else "columns",
      pretty_print_vector(sprintf("%.3g", x@col_params[1, ]), max_len = 3)
    ))
  }

  # Handle shift transforms
  if (x@active_transforms["global", "shift"]) {
    res <- c(res, sprintf("Shift by %.3g", x@global_params[2]))
  }
  if (x@active_transforms["row", "shift"]) {
    res <- c(res, sprintf(
      "Shift %s by %s",
      if (x@transpose) "columns" else "rows",
      pretty_print_vector(sprintf("%.3g", x@row_params[2, ]), max_len = 3)
    ))
  }
  if (x@active_transforms["col", "shift"]) {
    res <- c(res, sprintf(
      "Shift %s by %s",
      if (x@transpose) "rows" else "columns",
      pretty_print_vector(sprintf("%.3g", x@col_params[2, ]), max_len = 3)
    ))
  }
  res
})

# Basic dispatch for scaling/shifting (Create TransformScaleShift and then apply function to it)
#' @describeIn IterableMatrix-methods Multiply by a constant, or multiply rows by a vector length nrow(mat)
#' @examples
#' #######################################################################
#' ## `e1 * e2` example
#' ## Multiplying by a constant
#' mat * 5
#' 
#' ## Multiplying by a vector of length `nrow(mat)`
#' mat * 1:nrow(mat)
#' #######################################################################
setMethod("*", signature(e1 = "IterableMatrix", e2 = "numeric"), function(e1, e2) {
  e1 <- wrapMatrix("TransformScaleShift", convert_matrix_type(e1, "double"))
  e1 * e2
})
setMethod("*", signature(e1 = "numeric", e2 = "IterableMatrix"), function(e1, e2) {
  e2 <- wrapMatrix("TransformScaleShift", convert_matrix_type(e2, "double"))
  e2 * e1
})
#' @describeIn IterableMatrix-methods Add a constant, or row-wise addition with a vector length nrow(mat)
#' @examples
#' #######################################################################
#' ## e1 + e2 example
#' ## Add by a constant
#' mat + 5
#' 
#' ## Adding row-wise by a vector of length `nrow(mat)`
#' mat + 1:nrow(mat)
#' #######################################################################
setMethod("+", signature(e1 = "IterableMatrix", e2 = "numeric"), function(e1, e2) {
  if (all(e2 == 0)) return(e1)
  e1 <- wrapMatrix("TransformScaleShift", convert_matrix_type(e1, "double"))
  e1 + e2
})
setMethod("+", signature(e1 = "numeric", e2 = "IterableMatrix"), function(e1, e2) {
  if (all(e1 == 0)) return(e2)
  e2 <- wrapMatrix("TransformScaleShift", convert_matrix_type(e2, "double"))
  e2 + e1
})
# Note: we skip numeric / IterableMatrix as it would result in a lot of infinities for dividing by 0.
#' @describeIn IterableMatrix-methods Divide by a constant, or divide rows by a vector length nrow(mat)
#' @examples
#' #######################################################################
#' ## `e1 / e2` example
#' ## Divide by a constant
#' mat / 5
#' 
#' ## Divide by a vector of length `nrow(mat)`
#' mat / 1:nrow(mat)
#' #######################################################################
setMethod("/", signature(e1 = "IterableMatrix", e2 = "numeric"), function(e1, e2) {
  e1 * (1 / e2)
})
#' @describeIn IterableMatrix-methods Subtract a constant, or row-wise subtraction with a vector length nrow(mat)
#' @examples
#' #######################################################################
#' ## `e1 - e2` example
#' ## Subtracting by a constant
#' mat - 5
#' 
#' ## Subtracting by a vector of length `nrow(mat)`
#' mat - 1:nrow(mat)
#' #######################################################################
setMethod("-", signature(e1 = "IterableMatrix", e2 = "numeric"), function(e1, e2) {
  e1 + (-e2)
})
setMethod("-", signature(e1 = "numeric", e2 = "IterableMatrix"), function(e1, e2) {
  e2 * -1 + e1
})

# Full dispatch for scaling/shifting
setMethod("*", signature(e1 = "TransformScaleShift", e2 = "numeric"), function(e1, e2) {
  # Convenience renaming - x is matrix, y is vector/scalar
  x <- e1
  y <- e2
  # 1. Error checking - dimensions match
  # Note that since x@dim is swapped upon transpose, the relevant dimension is
  # always nrow(x) regardless of whether x@transpose is true
  assert_true(length(y) == 1 || length(y) == nrow(x))

  # 2. Handle multiplying by a scalar
  if (length(y) == 1) {
    # Initialize global_params if necessary
    if (!any(x@active_transforms["global", ])) x@global_params <- c(1, 0)
    if (x@active_transforms["row", "shift"]) x@row_params[2,] <- x@row_params[2,]*y
    if (x@active_transforms["col", "shift"]) x@col_params[2,] <- x@col_params[2,]*y
    x@global_params[1] <- x@global_params[1] * y
    x@global_params[2] <- x@global_params[2] * y
    x@active_transforms["global", "scale"] <- TRUE
    return(x)
  }
  # 3. Check the transform: if we're trying to scale row/col after having set a shift on col/row, then make new layer
  if (x@transpose && x@active_transforms["row", "shift"]) {
    res <- wrapMatrix("TransformScaleShift", x)
    res@active_transforms["col", "scale"] <- TRUE
    res@col_params <- matrix(c(1, 0), nrow = 2, ncol = nrow(x)) # Note since x is transposed ncol has the underlying row count
    res@col_params[1, ] <- y
    return(res)
  }
  if (!x@transpose && x@active_transforms["col", "shift"]) {
    res <- wrapMatrix("TransformScaleShift", x)
    res@active_transforms["row", "scale"] <- TRUE
    res@row_params <- matrix(c(1, 0), nrow = 2, ncol = nrow(x))
    res@row_params[1, ] <- y
    return(res)
  }
  # 4. Otherwise, update existing parameters (multiply the shift+scale appropriately)
  if (x@transpose) {
    # Initialize col_params if necessary
    if (!any(x@active_transforms["col", ])) x@col_params <- matrix(c(1, 0), nrow = 2, ncol = nrow(x))

    # Update scale
    x@col_params[1, ] <- x@col_params[1, ] * y
    x@active_transforms["col", "scale"] <- TRUE

    # Update shift
    if (x@active_transforms["global", "shift"]) {
      x@col_params[2,] <- x@col_params[2,] + x@global_params[2]
      x@global_params[2] <- 0
      x@active_transforms["global", "shift"] <- FALSE
      x@active_transforms["col", "shift"] <- TRUE
    }
    x@col_params[2, ] <- x@col_params[2, ] * y
  } else {
    # Initialize row_params if necessary
    if (!any(x@active_transforms["row", ])) x@row_params <- matrix(c(1, 0), nrow = 2, ncol = nrow(x))

    # Update scale
    x@row_params[1, ] <- x@row_params[1, ] * y
    x@active_transforms["row", "scale"] <- TRUE

    # Update shift
    if (x@active_transforms["global", "shift"]) {
      x@row_params[2,] <- x@row_params[2,] + x@global_params[2]
      x@global_params[2] <- 0
      x@active_transforms["global", "shift"] <- FALSE
      x@active_transforms["row", "shift"] <- TRUE
    }
    x@row_params[2, ] <- x@row_params[2, ] * y
  }
  return(x)
})
setMethod("+", signature(e1 = "TransformScaleShift", e2 = "numeric"), function(e1, e2) {
  if (all(e2 == 0)) return(e1)
  # Convenience renaming - x is matrix, y is vector/scalar
  x <- e1
  y <- e2
  # 1. Error checking - dimensions match
  # Note that since x@dim is swapped upon transpose, the relevant dimension is
  # always nrow(x) regardless of whether x@transpose is true
  assert_true(length(y) == 1 || length(y) == nrow(x))

  # 2. Handle shifting by a scalar
  if (length(y) == 1) {
    # Initialize global_params if necessary
    if (!any(x@active_transforms["global", ])) x@global_params <- c(1, 0)
    x@global_params[2] <- y + x@global_params[2]
    x@active_transforms["global", "shift"] <- TRUE
    return(x)
  }

  # 3. Otherwise, update existing parameters
  if (x@transpose) {
    # Initialize col_params if necessary
    if (!any(x@active_transforms["col", ])) x@col_params <- matrix(c(1, 0), nrow = 2, ncol = nrow(x))

    # Update shift
    x@col_params[2, ] <- x@col_params[2, ] + y
    x@active_transforms["col", "shift"] <- TRUE
  } else {
    # Initialize row_params if necessary
    if (!any(x@active_transforms["row", ])) x@row_params <- matrix(c(1, 0), nrow = 2, ncol = nrow(x))

    # Update shift
    x@row_params[2, ] <- x@row_params[2, ] + y
    x@active_transforms["row", "shift"] <- TRUE
  }
  return(x)
})
# Just take advantage of commutative property to only implement half
setMethod("*", signature(e1 = "numeric", e2 = "TransformScaleShift"), function(e1, e2) {
  e2 * e1
})
setMethod("+", signature(e1 = "numeric", e2 = "TransformScaleShift"), function(e1, e2) {
  e2 + e1
})



#################
# Arithmetic helpers
#################

#' Broadcasting vector arithmetic
#'
#' Convenience functions for adding or multiplying
#' each row / column of a matrix by a number.
#'
#' @rdname mat_norm
#'
#' @param mat Matrix-like object
#' @param vec Numeric vector
#' @return Matrix-like object
#' @export
add_rows <- function(mat, vec) {
  assert_is(mat, c("dgCMatrix", "IterableMatrix", "matrix"))
  assert_is_numeric(vec)
  assert_true(length(vec) == nrow(mat))
  mat + vec
}
#' @rdname mat_norm
#' @export
add_cols <- function(mat, vec) {
  assert_is(mat, c("dgCMatrix", "IterableMatrix", "matrix"))
  assert_is_numeric(vec)
  assert_true(length(vec) == ncol(mat))
  t(t(mat) + vec)
}
#' @rdname mat_norm
#' @export
multiply_rows <- function(mat, vec) {
  assert_is(mat, c("dgCMatrix", "IterableMatrix", "matrix"))
  assert_is_numeric(vec)
  assert_true(length(vec) == nrow(mat))
  mat * vec
}
#' @rdname mat_norm
#' @export
multiply_cols <- function(mat, vec) {
  assert_is(mat, c("dgCMatrix", "IterableMatrix", "matrix"))
  assert_is_numeric(vec)
  assert_true(length(vec) == ncol(mat))
  t(t(mat) * vec)
}



#################
# Linear residual
#################

setClass("TransformLinearResidual",
  contains = "TransformedMatrix",
  slots = c(
    vars_to_regress = "character"
  ),
  prototype = list(
    vars_to_regress = character()
  )
)
setMethod("iterate_matrix", "TransformLinearResidual", function(x) {
  res <- iterate_matrix(x@matrix)
  
  if (any(nrow(x@row_params) == 0, nrow(x@col_params) == 0)) {
    return(res)
  }
  iterate_matrix_linear_residual_cpp(res, x@row_params, x@col_params)
})
setMethod("short_description", "TransformLinearResidual", function(x) {
  # Return multiple lines, one for each transform active
  res <- short_description(x@matrix)
  if (any(nrow(x@row_params) == 0, nrow(x@col_params) == 0)) {
    res <- c(res, sprintf("Regress out 0 variables"))
    return(res)
  }
  res <- c(res, sprintf(
    "Regress out %d variable(s): %s", length(x@vars_to_regress), 
    pretty_print_vector(x@vars_to_regress)
  ))
  res
})

#' Regress out unwanted variation
#'
#' Regress out the effects of confounding variables using a linear least squares regression model. 
#'
#' @details Conceptually, `regress_out` calculates a linear least squares best fit model for each row of the matrix. 
#' (Or column if `prediction_axis` is `"col"`).
#' The input data for each regression model are the columns of `latent_data`, and each model tries to 
#' predict the values in the corresponding row (or column) of `mat`. After fitting each model, `regress_out`
#' will subtract the model predictions from the input values, aiming to only retain effects that are
#' not explained by the variables in `latent_data`.
#'
#' These models can be fit efficiently since they all share the same input data and so most of the 
#' calculations for the closed-form best fit solution are shared. A QR factorization of the
#' model matrix and a dense matrix-vector multiply are sufficient to fully calculate the residual values.
#'
#' *Efficiency considerations*: As the output matrix is dense rather than sparse, mean and variance calculations may
#' run comparatively slowly. However, PCA and matrix/vector multiply operations can be performed at nearly the same
#' cost as the input matrix due to mathematical simplifications. Memory usage scales with `n_features * ((nrow(mat) + ncol(mat))`.
#' Generally, `n_features == ncol(latent_data)`, but for categorical variables in `latent_data`, each 
#' category will be expanded into its own indicator variable. Memory usage will therefore be higher when
#' using categorical input variables with many (i.e. >100) distinct values.
#'
#' @param mat Input IterableMatrix
#' @param latent_data Data to regress out, as a `data.frame` where each column is a 
#' variable to regress out.
#' @param prediction_axis Which axis corresponds to prediction outputs from the linear models 
#' (e.g. the gene axis in typical single cell analysis). Options include "row" (default) and "col". 
#'
#' @return IterableMatrix 
#' @export
regress_out <- function(mat, latent_data, prediction_axis = c("row", "col")) {
  prediction_axis <- match.arg(prediction_axis)
  assert_is(mat, "IterableMatrix")
  assert_is(latent_data, "data.frame")
  assert_true(ncol(latent_data) > 0)
  if (prediction_axis == "row") {
    assert_true(nrow(latent_data) == ncol(mat))
  } else {
    assert_true(nrow(latent_data) == nrow(mat))
  }
  vars_to_regress <- colnames(latent_data)
  fmla <- as.formula(paste("~", paste(vars_to_regress, collapse="+")))
  model_mat <- model.matrix(fmla, data = latent_data)
  Q <- qr.Q(qr(model_mat))
  
  if (prediction_axis == "row") {
    # val = t(t(X) - Q %*% Qty) = X - t(row_params) %*% col_params
    col_params <- t(Q)
    row_params <- col_params %*% t(mat)
  } else {
    # val = X - Q %*% Qty
    row_params <- t(Q)
    col_params <- row_params %*% mat ## col_params = Qty
  }
  
  if (storage_order(mat) == "row") {
    # The math works basically identically when transposed, so just swap parameters
    tmp <- row_params
    row_params <- col_params
    col_params <- tmp
  }
  
  if (!inherits(row_params, "matrix")) row_params <- as.matrix(row_params)
  if (!inherits(col_params, "matrix")) col_params <- as.matrix(col_params)
  wrapMatrix(
    "TransformLinearResidual", 
    convert_matrix_type(mat, "double"),
    row_params = row_params,
    col_params = col_params,
    global_params = numeric(),
    vars_to_regress = vars_to_regress
  )
}<|MERGE_RESOLUTION|>--- conflicted
+++ resolved
@@ -164,16 +164,7 @@
   )
 })
 
-<<<<<<< HEAD
-#' @describeIn IterableMatrix-methods Calculate x^y (elementwise)
-#' @examples
-#' #######################################################################
-#' ## `e1 ^ e2` example
-#' mat ^ 3
-#' #######################################################################
-=======
 #' @describeIn IterableMatrix-methods Calculate x^y (elementwise; y > 0)
->>>>>>> 16faeade
 setMethod("^", signature(e1 = "IterableMatrix", e2 = "numeric"), function(e1, e2) {
   assert_len(e2, 1)
   assert_true(e2 > 0)
