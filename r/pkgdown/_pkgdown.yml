--- conflicted
+++ resolved
@@ -132,14 +132,9 @@
   - checksum
   - apply_by_row
   - regress_out
-<<<<<<< HEAD
-  - normalize_log
-  - normalize_tfidf
   - select_features_by_variance
   - select_features_by_dispersion
   - select_features_by_mean
-=======
->>>>>>> 8dbe8e52
   - IterableMatrix-methods
   - pseudobulk_matrix
 
