--- conflicted
+++ resolved
@@ -24,13 +24,8 @@
 - [Function documentation](reference/index.html)
 - [News](news/index.html)
 
-<<<<<<< HEAD
 ## R Installation
-The BPCells R library is easiest to install directly from github:
-=======
-## Installation
 We recommend installing BPCells directly from github:
->>>>>>> f235b86b
 
 ```R
 remotes::install_github("bnprks/BPCells/r")
