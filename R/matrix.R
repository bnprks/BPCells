
#' IterableMatrix methods
#'
#' Generic methods and built-in functions for IterableMatrix objects
#'
#' @name IterableMatrix-methods
#' @rdname IterableMatrix-methods
NULL

setClass("IterableMatrix",
  slots = c(
    dim = "integer",
    transpose = "logical",
    dimnames = "list"
  ),
  prototype = list(
    dim = integer(2),
    transpose = FALSE,
    dimnames = list(NULL, NULL)
  )
)


#' Construct an S4 matrix object wrapping another matrix object
#'
#' Helps to avoid duplicate storage of dimnames
#' @keywords internal
wrapMatrix <- function(class, m, ...) {
  dimnames <- dimnames(m)
  if (matrix_is_transform(m) && !is(m, "RenameDims")) m@dimnames <- list(NULL, NULL)
  new(class, matrix = m, transpose = m@transpose, dim = m@dim, dimnames = dimnames, ...)
}

#' Helper function to set dimnames to NULL instead of 0-length character vectors
#' @keywords internal
normalized_dimnames <- function(row_names, col_names) {
  list(
    if (length(row_names) == 0) NULL else row_names,
    if (length(col_names) == 0) NULL else col_names
  )
}

denormalize_dimnames <- function(dimnames) {
  if (is.null(dimnames[[1]])) dimnames[[1]] <- character(0)
  if (is.null(dimnames[[2]])) dimnames[[2]] <- character(0)
  dimnames
}

#' Get a wrapped pointer to the iterable matrix
#' @keywords internal
setGeneric("iterate_matrix", function(x) standardGeneric("iterate_matrix"))

#' @describeIn IterableMatrix-methods Get the matrix data type (mat_uint32_t, mat_float, or mat_double for now)
setGeneric("matrix_type", function(x) standardGeneric("matrix_type"))

#' @describeIn IterableMatrix-methods Get the matrix storage order ("row" or "col")
#' @export
setGeneric("storage_order", function(x) standardGeneric("storage_order"))

setMethod("storage_order", "IterableMatrix", function(x) if(x@transpose) "row" else "col")

#' Return a list of input matrices to the current matrix (experimental)
#'
#' File objects have 0 inputs. Most transforms have 1 input. Some transforms
#' (e.g. matrix multiplication or matrix concatenation) can have multiple
#' This is used primarily to know when it is safe to clear dimnames from intermediate transformed matrices.
#' C++ relies on the base matrices (non-transform) to have dimnames, while R relies on the outermost matrix (transform) to have dimnames.
#' @keywords internal
setGeneric("matrix_inputs", function(x) standardGeneric("matrix_inputs"))
matrix_is_transform <- function(x) length(matrix_inputs(x)) != 0

# As a reasonable default convention, a matrix is a transform if it has a slot named matrix
setMethod("matrix_inputs", "IterableMatrix", function(x) {
  if (.hasSlot(x, "matrix")) {
    return(list(x@matrix))
  }
  rlang::abort(sprintf("matrix_inputs not defined for inputs of type %s", class(x)))
})

setGeneric("matrix_inputs<-", function(x, ..., value) standardGeneric("matrix_inputs<-"))
setMethod("matrix_inputs<-", "IterableMatrix", function(x, ..., value) {
  if (.hasSlot(x, "matrix")) {
    assert_is(value, "list")
    assert_len(value, 1)
    assert_is(value[[1]], "IterableMatrix")
    x@matrix <- value[[1]]
    return(x)
  }
  rlang::abort(sprintf("matrix_inputs not defined for inputs of type %s", class(x)))
})

#' Get/set inputs to a matrix transform
#' 
#' A matrix object can either be an input (i.e. a file on disk or a raw matrix in memory),
#' or it can represent a delayed operation on one or more matrices. The `all_matrix_inputs()`
#' getter and setter functions allow accessing the base-level input matrices as a list, and
#' changing them. This is useful if you want to re-locate data on disk without losing your
#' transformed BPCells matrix. (Note: experimental API; potentially subject to revisions).
#'
#' 
#'
#' @param x IterableMatrix
#' @param value List of IterableMatrix objects
#' @return List of IterableMatrix objects. If a matrix `m` is itself an input object, then 
#'   `all_matrix_inputs(m)` will return `list(m)`.
#' @export
all_matrix_inputs <- function(x) {
  assert_is(x, "IterableMatrix")
  inputs <- matrix_inputs(x)
  if (length(inputs) == 0) return(list(x))
  do.call(c, lapply(inputs, all_matrix_inputs))
}

#' @rdname all_matrix_inputs
#' @export
`all_matrix_inputs<-` <- function(x, value) {
  # Error checking:
  # - value should be a list of iterable matrices
  # - value should be the same length as the existing matrix inputs
  # - Each iterable matrix should have the same dimensions as the one it's replacing
  assert_is(value, "list")
  prev_inputs <- all_matrix_inputs(x)
  if (length(prev_inputs) != length(value)) {
    rlang::abort("Error assigning matrix inputs: length mismatch of input list")
  }
  for (i in seq_along(value)) {
    if (!is(value[[i]], "IterableMatrix")) {
      rlang::abort(sprintf("Error assigning matrix inputs: Entry %d is not an IterableMatrix", i))
    }
    if (!all(dim(prev_inputs[[i]]) == dim(value[[i]]))) {
      rlang::warn(sprintf("Warning assigning matrix inputs: entry %d has mismatched dimensions with the matrix it replaces", i))
    }
  }

  # Actual work -- recursively reset the inputs
  direct_inputs <- matrix_inputs(x)
  if (length(direct_inputs) == 0) {
    stopifnot(length(value) == 1)
    return(value[[1]])
  }
  subtree_counts <- lapply(direct_inputs, function(x) length(all_matrix_inputs(x)))
  stopifnot(sum(as.integer(subtree_counts)) == length(value))
  start <- 1L
  for (i in seq_along(direct_inputs)) {
    end <- start + subtree_counts[[i]] - 1L
    all_matrix_inputs(direct_inputs[[i]]) <- value[start:end]
    start <- end + 1L
  }
  matrix_inputs(x) <- direct_inputs
  x
}

setMethod("short_description", "IterableMatrix", function(x) {
  character(0)
})


#' @describeIn IterableMatrix-methods Display an IterableMatrix
#' @param object IterableMatrix object
setMethod("show", "IterableMatrix", function(object) {
  cat(sprintf("%d x %d IterableMatrix object with class %s\n", nrow(object), ncol(object), class(object)))

  cat("\n")
  cat(sprintf(
    "Row names: %s\n",
    pretty_print_vector(rownames(object), empty = "unknown names")
  ))
  cat(sprintf(
    "Col names: %s\n",
    pretty_print_vector(colnames(object), empty = "unknown names")
  ))

  cat("\n")
  cat(sprintf("Data type: %s\n", matrix_type(object)))
  cat(sprintf("Storage order: %s major\n", ifelse(object@transpose, "row", "column")))

  cat("\n")
  description <- short_description(object)
  if (length(description) > 0) cat("Queued Operations:\n")
  for (i in seq_along(description)) {
    cat(sprintf("%d. %s\n", i, description[i]))
  }
})


#' @describeIn IterableMatrix-methods Transpose an IterableMatrix
#' @param x IterableMatrix object
#' @return * `t()` Transposed object
#' @export
setMethod("t", signature(x = "IterableMatrix"), function(x) {
  x@transpose <- !x@transpose
  x@dim <- c(x@dim[2L], x@dim[1L])
  x@dimnames <- list(x@dimnames[[2]], x@dimnames[[1]])
  if (matrix_is_transform(x)) {
    matrix_inputs(x) <- lapply(matrix_inputs(x), t)
  }
  return(x)
})

# Dense multiply operators (sparse*dense_mat and sparse*dense_vec)

#' @param x IterableMatrix object
#' @param y matrix
#' @describeIn IterableMatrix-methods Multiply by a dense matrix
#' @return * `x %*% y`: dense matrix result
setMethod("%*%", signature(x = "IterableMatrix", y = "matrix"), function(x, y) {
  iter <- iterate_matrix(convert_matrix_type(x, "double"))
  if (x@transpose) {
    res <- (t(dense_multiply_left_cpp(iter, t(y))))
  } else {
    res <- (dense_multiply_right_cpp(iter, y))
  }
  rownames(res) <- rownames(x)
  colnames(res) <- colnames(y)
  res
})

setMethod("%*%", signature(x = "matrix", y = "IterableMatrix"), function(x, y) {
  iter <- iterate_matrix(convert_matrix_type(y, "double"))
  if (y@transpose) {
    res <- (t(dense_multiply_right_cpp(iter, t(x))))
  } else {
    res <- (dense_multiply_left_cpp(iter, x))
  }
  rownames(res) <- rownames(x)
  colnames(res) <- colnames(y)
  res
})

setMethod("%*%", signature(x = "IterableMatrix", y = "numeric"), function(x, y) {
  iter <- iterate_matrix(convert_matrix_type(x, "double"))
  if (x@transpose) {
    res <- (vec_multiply_left_cpp(iter, y))
  } else {
    res <- (vec_multiply_right_cpp(iter, y))
  }
  res <- matrix(res, ncol=1)
  rownames(res) <- rownames(x)
  res
})

setMethod("%*%", signature(x = "numeric", y = "IterableMatrix"), function(x, y) {
  iter <- iterate_matrix(convert_matrix_type(y, "double"))
  if (y@transpose) {
    res <- (vec_multiply_right_cpp(iter, x))
  } else {
    res <- (vec_multiply_left_cpp(iter, x))
  }
  res <- matrix(res, nrow=1)
  colnames(res) <- colnames(y)
  res
})

#' Represent a sparse matrix-vector product operation
#'
#' LinearOperators perform sparse matrix-vector product operations for
#' for downstream matrix solvers. They avoid repeatedly calling iterate_matrix
#' from an SVD solver for a possible efficiency gain
#' @keywords internal
setClass("LinearOperator",
  slots = c(
    dim = "integer",
    xptr = "externalptr",
    transpose = "logical"
  ),
  prototype = list(
    dim = integer(2),
    transpose = FALSE
  )
)

#' Construct a LinearOperator object
#'
#' Constructs a C++ matrix object and save the pointer to use for repeated matrix-vector products
#' A bit experimental still so for internal use
#' @keywords internal
linear_operator <- function(mat) {
  assert_is(mat, "IterableMatrix")
  new("LinearOperator", dim = dim(mat), xptr = iterate_matrix(convert_matrix_type(mat, "double")), transpose = mat@transpose)
}

setMethod("%*%", signature(x = "LinearOperator", y = "matrix"), function(x, y) {
  if (x@transpose) {
    return(t(dense_multiply_left_preserve_loader_cpp(x@xptr, t(y))))
  } else {
    return(dense_multiply_right_preserve_loader_cpp(x@xptr, y))
  }
})

setMethod("%*%", signature(x = "matrix", y = "LinearOperator"), function(x, y) {
  if (y@transpose) {
    return(t(dense_multiply_right_preserve_loader_cpp(y@xptr, t(x))))
  } else {
    return(dense_multiply_left_preserve_loader_cpp(y@xptr, x))
  }
})

setMethod("%*%", signature(x = "LinearOperator", y = "numeric"), function(x, y) {
  if (x@transpose) {
    return(vec_multiply_left_preserve_loader_cpp(x@xptr, y))
  } else {
    return(vec_multiply_right_preserve_loader_cpp(x@xptr, y))
  }
})

setMethod("%*%", signature(x = "numeric", y = "LinearOperator"), function(x, y) {
  if (y@transpose) {
    return(vec_multiply_right_preserve_loader_cpp(y@xptr, x))
  } else {
    return(vec_multiply_left_preserve_loader_cpp(y@xptr, x))
  }
})


# Sparse matrix multiply
setClass("MatrixMultiply",
  contains = "IterableMatrix",
  slots = c(
    left = "IterableMatrix",
    right = "IterableMatrix"
  ),
  prototype = list(
    left = NULL,
    right = NULL
  )
)
setMethod("matrix_type", signature(x = "MatrixMultiply"), function(x) matrix_type(x@left))
setMethod("matrix_inputs", "MatrixMultiply", function(x) list(x@left, x@right))
setMethod("matrix_inputs<-", "MatrixMultiply", function(x, ..., value) {
  assert_is(value, "list")
  assert_len(value, 2)
  for (v in value) assert_is(v, "IterableMatrix")
  x@left <- value[[1]]
  x@right <- value[[2]]
  x
})

setMethod("iterate_matrix", "MatrixMultiply", function(x) {
  iter_function <- get(sprintf("iterate_matrix_multiply_%s_cpp", matrix_type(x)))
  iter_function(iterate_matrix(x@left), iterate_matrix(x@right))
})

setMethod("short_description", "MatrixMultiply", function(x) {
  if (x@transpose) {
    # Flip the display order for transposed case
    sprintf(
      "Multiply sparse matrices: %s (%dx%d) * %s (%dx%d)",
      class(x@right), ncol(x@right), nrow(x@right),
      class(x@left), ncol(x@left), nrow(x@left)
    )
  } else {
    sprintf(
      "Multiply sparse matrices: %s (%dx%d) * %s (%dx%d)",
      class(x@left), nrow(x@left), ncol(x@left),
      class(x@right), nrow(x@right), ncol(x@right)
    )
  }
})

setMethod("%*%", signature(x = "IterableMatrix", y = "IterableMatrix"), function(x, y) {
  if (x@transpose != y@transpose) stop("Cannot multiply matrices with different interal transpose states.\nPlease use transpose_storage_order().")
  if (x@transpose) {
    return(t(t(y) %*% t(x)))
  }

  assert_true(ncol(x) == nrow(y))

  # If types are mismatched, default to double precision for both
  type_x <- matrix_type(x)
  type_y <- matrix_type(y)
  if (type_x != type_y && type_x != "double") x <- convert_matrix_type(x, "double")
  if (type_x != type_y && type_y != "double") y <- convert_matrix_type(y, "double")

  dim <- c(nrow(x), ncol(y))
  dimnames <- list(rownames(x), colnames(y))
  new("MatrixMultiply", left = x, right = y, transpose = FALSE, dim = dim, dimnames = dimnames)
})

setMethod("%*%", signature(x = "IterableMatrix", y = "dgCMatrix"), function(x, y) {
  if (x@transpose) {
    t(as(t(y), "IterableMatrix") %*% t(x))
  } else {
    x %*% as(y, "IterableMatrix")
  }
})

setMethod("%*%", signature(x = "dgCMatrix", y = "IterableMatrix"), function(x, y) {
  if (y@transpose) {
    t(t(y) %*% as(t(x), "IterableMatrix"))
  } else {
    as(x, "IterableMatrix") %*% y
  }
})


# Subsetting on MatrixMultiply
setMethod("[", "MatrixMultiply", function(x, i, j, ...) {
  if (missing(x)) stop("x is missing in matrix selection")
  # Handle transpose via recursive call
  if (x@transpose) {
    return(t(t(x)[rlang::maybe_missing(j), rlang::maybe_missing(i)]))
  }

  i <- split_selection_index(i, nrow(x), rownames(x))
  j <- split_selection_index(j, ncol(x), colnames(x))
  # If we're just reordering rows/cols, do a standard matrix selection
  if (rlang::is_missing(i$subset) && rlang::is_missing(j$subset)) {
    return(callNextMethod(x, unsplit_selection(i), unsplit_selection(j)))
  }
  x <- selection_fix_dims(x, rlang::maybe_missing(i$subset), rlang::maybe_missing(j$subset))

  # Selection will be a no-op if i or j is missing
  x@left <- x@left[rlang::maybe_missing(i$subset), ]
  x@right <- x@right[, rlang::maybe_missing(j$subset)]

  x[rlang::maybe_missing(i$reorder),rlang::maybe_missing(j$reorder)]
})

setClass("MatrixMask",
  contains = "IterableMatrix",
  slots = c(
    matrix = "IterableMatrix",
    mask = "IterableMatrix",
    invert = "logical"
  ),
  prototype = list(
    matrix = NULL,
    mask = NULL,
    invert = FALSE
  )
)
setMethod("matrix_type", signature(x = "MatrixMask"), function(x) matrix_type(x@matrix))
setMethod("matrix_inputs", "MatrixMask", function(x) list(x@matrix, x@mask))
setMethod("matrix_inputs<-", "MatrixMask", function(x, ..., value) {
  assert_is(value, "list")
  assert_len(value, 2)
  for (v in value) assert_is(v, "IterableMatrix")
  x@matrix <- value[[1]]
  x@mask <- value[[2]]
  x
})

setMethod("iterate_matrix", "MatrixMask", function(x) {
  iter_function <- get(sprintf("iterate_matrix_mask_%s_cpp", matrix_type(x)))
  iter_function(iterate_matrix(x@matrix), iterate_matrix(x@mask), x@invert)
})

setMethod("short_description", "MatrixMask", function(x) {
  c(
    short_description(x@matrix),
    sprintf(
      "Mask entries according to matrix %s %s",
      class(x@mask),
      ifelse(x@invert, "(inverted)", "")
    )
  )
})

#' Mask matrix entries to zero
#' Set matrix entries to zero given a mask matrix of the 
#' same dimensions. Normally, non-zero values in the mask
#' will set the matrix entry to zero. If inverted, zero
#' values in the mask matrix will set the matrix entry to zero.
#' @param mat Data matrix (IterableMatrix)
#' @param mask Mask matrix (IterableMatrix or dgCMatrix)
#' @keywords internal
mask_matrix <- function(mat, mask, invert=FALSE) {
  assert_is(mat, "IterableMatrix")
  assert_is(invert, "logical")
  assert_is(mask, c("IterableMatrix", "dgCMatrix"))
  assert_true(nrow(mat) == nrow(mask) && ncol(mat) == ncol(mask))
  if (is(mask, "dgCMatrix")) {
    if (mat@transpose)
      mask <- t(as(t(mask), "IterableMatrix"))
    else
      mask <- as(mask, "IterableMatrix")
  }
  
  if (mat@transpose != mask@transpose) stop("Cannot mask matrices with different interal transpose states.\nPlease use transpose_storage_order().")
  mask <- convert_matrix_type(mask, "uint32_t")

  wrapMatrix("MatrixMask",
    mat,
    mask = mask,
    invert = invert
  )
}

setClass("MatrixRankTransform",
  contains = "IterableMatrix",
  slots = c(
    matrix = "IterableMatrix"
  ),
  prototype = list(
    matrix = NULL
  )
)
setMethod("matrix_type", signature(x = "MatrixRankTransform"), function(x) "double")
setMethod("iterate_matrix", "MatrixRankTransform", function(x) {
  iter_function <- get(sprintf("iterate_matrix_rank_%s_cpp", matrix_type(x@matrix)))
  iter_function(iterate_matrix(x@matrix))
})

setMethod("short_description", "MatrixRankTransform", function(x) {
  c(
    short_description(x@matrix),
    sprintf(
      "Rank transform each matrix %s",
      ifelse(x@transpose, "row", "col")
    )
  )
})

#' Rank-transform a matrix
#' 
#' Rank the values within each row/col of a matrix, and output
#' the rank values as a new matrix. Rank values are offset such
#' that the rank of a 0 value is 0, and ties are handled by
#' averaging ranks.
#'
#' Note that efficient rank calculation depends on the storage order
#' of a matrix, so it may be necessary to call transpose_storage_order()
#'
#' @param mat Data matrix (IterableMatrix)
#' @param axis Axis to rank values within. "col" to rank values within each column,
#'     and "row" to rank values within each row.
#' @keywords internal
rank_transform <- function(mat, axis) {
  assert_is(mat, "IterableMatrix")
  assert_is_character(axis)
  assert_len(axis, 1)
  assert_true(axis %in% c("row", "col"))
  assert_true(storage_order(mat) == axis)

  wrapMatrix("MatrixRankTransform", mat)
}

# Row sums and row means

#' @param x IterableMatrix object
#' @describeIn IterableMatrix-methods Calculate rowSums
#' @return * `rowSums()`: vector of row sums
setMethod("rowSums", signature(x = "IterableMatrix"), function(x) {
  iter <- iterate_matrix(convert_matrix_type(x, "double"))
  if (x@transpose) {
    res <- col_sums_double_cpp(iter)
  } else {
    res <- row_sums_double_cpp(iter)
  }
  names(res) <- rownames(x)
  res
})

#' @param x IterableMatrix object
#' @describeIn IterableMatrix-methods Calculate colSums
#' @return * `colSums()`: vector of col sums
setMethod("colSums", signature(x = "IterableMatrix"), function(x) {
  iter <- iterate_matrix(convert_matrix_type(x, "double"))
  if (x@transpose) {
    res <- row_sums_double_cpp(iter)
  } else {
    res <- col_sums_double_cpp(iter)
  }
  names(res) <- colnames(x)
  res
})

#' @param x IterableMatrix object
#' @describeIn IterableMatrix-methods Calculate rowMeans
#' @return * `rowMeans()`: vector of row means
setMethod("rowMeans", signature(x = "IterableMatrix"), function(x) rowSums(x) / ncol(x))

#' @param x IterableMatrix object
#' @describeIn IterableMatrix-methods Calculate colMeans
#' @return * `colMeans()`: vector of col means
setMethod("colMeans", signature(x = "IterableMatrix"), function(x) colSums(x) / nrow(x))


# Index subsetting
setClass("MatrixSubset",
  contains = "IterableMatrix",
  slots = c(
    matrix = "IterableMatrix",
    row_selection = "integer",
    col_selection = "integer",
    zero_dims = "logical"
  ),
  prototype = list(
    row_selection = integer(0),
    col_selection = integer(0),
    zero_dims = c(FALSE, FALSE)
  )
)
setMethod("matrix_type", signature(x = "MatrixSubset"), function(x) matrix_type(x@matrix))

# Helper function to convert logical/character indexing into numeric indexing
selection_index <- function(selection, dim_len, dimnames) {
  if (!rlang::is_missing(selection)) {
    indices <- seq_len(dim_len)
    names(indices) <- dimnames
    if (!is.logical(selection)) assert_distinct(selection, n = 2)
    res <- vctrs::vec_slice(indices, selection)
    names(res) <- NULL
    return(res)
  } else {
    return(rlang::missing_arg())
  }
}
# Helper function for fixing dims and dimnames after selection.
# i and j must be integer indexes or missing
selection_fix_dims <- function(x, i, j) {
  if (!rlang::is_missing(i)) {
    x@dim[1] <- length(i)
    x@dimnames[1] <- list(rownames(x)[i])
  }
  if (!rlang::is_missing(j)) {
    x@dim[2] <- length(j)
    x@dimnames[2] <- list(colnames(x)[j])
  }
  x
}

# Helper function to split a selection into two components:
# First a subset, followed by a reorder.
# Set subset or reorder to rlang::missing_arg() if they are an identity transformation
# When we push down subset operations, we'll just push down the subset, and not the reorder
# Use instead of `selection_index()`. Convert these results into the equivalent from `selection_index()` by
# calling `unsplit_selection()`
split_selection_index <- function(selection, dim_len, dimnames) {
  selection <- selection_index(selection, dim_len, dimnames)
  if (rlang::is_missing(selection)) {
    return(list(subset=rlang::missing_arg(), reorder=rlang::missing_arg()))
  }
  res <- list(subset = sort(selection), reorder=rank(selection, ties.method="first"))
  if (length(res$subset) == dim_len) res$subset <- rlang::missing_arg()
  if (all(res$reorder == seq_along(res$reorder))) res$reorder <- rlang::missing_arg()
  return(res)
}

# Reverse split_selection
unsplit_selection <- function(selection) {
  if (rlang::is_missing(selection$subset)) return(rlang::maybe_missing(selection$reorder))
  if (rlang::is_missing(selection$reorder)) return(selection$subset)
  selection$subset[selection$reorder]
}

setMethod("[", "IterableMatrix", function(x, i, j, ...) {
  if (missing(x)) stop("x is missing in matrix selection")
  if (rlang::is_missing(i) && rlang::is_missing(j)) {
    return(x)
  }

  ret <- wrapMatrix("MatrixSubset", x)
  i <- selection_index(i, nrow(x), rownames(x))
  j <- selection_index(j, ncol(x), colnames(x))
 
  # Check for a trivial selection that doesn't introduce any subset
  if ((rlang::is_missing(i) || isTRUE(all.equal(i, seq_len(nrow(x))))) && 
      (rlang::is_missing(j) || isTRUE(all.equal(j, seq_len(ncol(x)))))) {
    return(x)
  }
  ret <- selection_fix_dims(ret, rlang::maybe_missing(i), rlang::maybe_missing(j))

  if (x@transpose) {
    tmp <- rlang::maybe_missing(i)
    i <- rlang::maybe_missing(j)
    j <- rlang::maybe_missing(tmp)
  }
  if (!rlang::is_missing(i)) {
    ret@row_selection <- i
    ret@zero_dims[1] <- length(i) == 0
  }
  if (!rlang::is_missing(j)) {
    ret@col_selection <- j
    ret@zero_dims[2] <- length(j) == 0
  }
  ret
})

# Simulate assigning to a subset of the matrix.
# We concatenate the un-modified matrix subsets with the new values,
# then reorder rows/columns appropriately
setMethod(
<<<<<<< HEAD
  "[<-", c("IterableMatrix", "ANY", "ANY", "ANY"),
  function(x, i, j, ..., value) {
    value <- as(value, "dgCMatrix")
    callGeneric()
  }
)

setMethod(
  "[<-", c("IterableMatrix", "ANY", "ANY", "dgCMatrix"),
  function(x, i, j, ..., value) {
    if (x@transpose) {
        value <- t(as(t(value), "IterableMatrix"))
    } else {
        value <- as(value, "IterableMatrix")
    }
    if (matrix_type(value) != matrix_type(x)) {
      rlang::warn(c(
        "Converting input matrix type to match destination",
        sprintf("input type: %s", matrix_type(value)),
        sprintf("destination type: %s", matrix_type(x))
      ))
      value <- convert_matrix_type(value, matrix_type(x))
    }
    callGeneric()
  }
)

setMethod(
  "[<-", c("IterableMatrix", "ANY", "ANY", "IterableMatrix"),
  function(x, i, j, ..., value) {
    i <- selection_index(i, nrow(x), rownames(x))
    ni <- if (length(i) > 0) seq_len(nrow(x))[-i] else seq_len(nrow(x))
    x_i <- x[i, ]
    x_ni <- x[ni, ]
    # dispatch the "IterableMatrix", "missing", "ANY", "IterableMatrix" method
    x_i <- callGeneric(x = x_i, j = j, value = value)
    rbind(x_i, x_ni)[order(c(i, ni)), ]
  }
)

setMethod(
  "[<-", c("IterableMatrix", "ANY", "missing", "IterableMatrix"),
function(x, i, j, ..., value) {
    i <- selection_index(i, nrow(x), rownames(x))
    ni <- if (length(i) > 0) seq_len(nrow(x))[-i] else seq_len(nrow(x))

    x_i <- x[i, ]
    x_ni <- x[ni, ]
    if (any(dim(x_i) != dim(value))) {
      stop("Mismatched dimensions in assignment to subset")
    }
    rownames(value) <- rownames(x_i)
    colnames(value) <- colnames(x_i)
    rbind(value, x_ni)[order(c(i, ni)), ]
  }
)

setMethod(
    "[<-", c("IterableMatrix", "missing", "ANY", "IterableMatrix"),
    function(x, i, j, ..., value) {
        x <- t(x)
        # dispatch the "IterableMatrix", "ANY", "missing", "IterableMatrix" method
        x[j, , ...] <- t(value)
        t(x)
    }
)

setMethod(
  "[<-", c("IterableMatrix", "missing", "missing", "IterableMatrix"),
  function(x, i, j, ..., value) {
    if (any(dim(x) != dim(value))) {
      stop("Mismatched dimensions in assignment to subset")
    }
    rownames(value) <- rownames(x)
    colnames(value) <- colnames(x)
    value
  }
=======
    "[<-", c("IterableMatrix", "ANY", "ANY", "ANY"),
    function(x, i, j, ..., value) {
        value <- as(value, "dgCMatrix")
        callGeneric()
    }
)

setMethod(
    "[<-", c("IterableMatrix", "ANY", "ANY", "dgCMatrix"),
    function(x, i, j, ..., value) {
        if (x@transpose) {
            value <- t(as(t(value), "IterableMatrix"))
        } else {
            value <- as(value, "IterableMatrix")
        }
        callGeneric()
    }
)

setMethod(
    "[<-", c("IterableMatrix", "ANY", "ANY", "IterableMatrix"),
    function(x, i, j, ..., value) {
        i <- selection_index(i, nrow(x), rownames(x))
        ni <- if (length(i) > 0) seq_len(nrow(x))[-i] else seq_len(nrow(x))
        x_i <- x[i, ]
        x_ni <- x[ni, ]
        # dispatch the "IterableMatrix", "missing", "ANY", "IterableMatrix" method
        x_i <- callGeneric(x = x_i, j = j, value = value)
        rbind(x_i, x_ni)[order(c(i, ni)), ]
    }
)

setMethod(
    "[<-", c("IterableMatrix", "ANY", "missing", "IterableMatrix"),
    function(x, i, j, ..., value) {
        i <- selection_index(i, nrow(x), rownames(x))
        ni <- if (length(i) > 0) seq_len(nrow(x))[-i] else seq_len(nrow(x))

        x_i <- x[i, ]
        x_ni <- x[ni, ]
        if (any(dim(x_i) != dim(value))) {
            stop("Mismatched dimensions in assignment to subset")
        }
        rownames(value) <- rownames(x_i)
        colnames(value) <- colnames(x_i)
        rbind(value, x_ni)[order(c(i, ni)), ]
    }
)

setMethod(
    "[<-", c("IterableMatrix", "missing", "ANY", "IterableMatrix"),
    function(x, i, j, ..., value) {
        x <- t(x)
        # dispatch the "IterableMatrix", "ANY", "missing", "IterableMatrix" method
        x[j, , ...] <- t(value)
        t(x)
    }
)

setMethod(
    "[<-", c("IterableMatrix", "missing", "missing", "IterableMatrix"),
    function(x, i, j, ..., value) {
        if (any(dim(x) != dim(value))) {
            stop("Mismatched dimensions in assignment to subset")
        }
        rownames(value) <- rownames(x)
        colnames(value) <- colnames(x)
        value
    }
>>>>>>> 564c8846
)

setMethod("[", "MatrixSubset", function(x, i, j, ...) {
  if (missing(x)) stop("x is missing in matrix selection")
  
  if (x@transpose) {
    return(t(t(x)[rlang::maybe_missing(j), rlang::maybe_missing(i)]))
  }

  i <- selection_index(i, nrow(x), rownames(x))
  j <- selection_index(j, ncol(x), colnames(x))
  x <- selection_fix_dims(x, rlang::maybe_missing(i), rlang::maybe_missing(j))

  if (!rlang::is_missing(i)) {
    if (length(x@row_selection) == 0 && !x@zero_dims[1]) {
      x@row_selection <- i
    } else {
      x@row_selection <- x@row_selection[i]
    }
    x@zero_dims[1] <- length(i) == 0
  }
  if (!rlang::is_missing(j)) {
    if (length(x@col_selection) == 0 && !x@zero_dims[2]) {
      x@col_selection <- j
    } else {
      x@col_selection <- x@col_selection[j]
    }
    x@zero_dims[2] <- length(j) == 0
  }
  # Apply the consolidated selection to the inner matrix in case there is some
  # new subsetting that should be pushed down further
  i <- if(length(x@row_selection) == 0 && !x@zero_dims[1]) rlang::missing_arg() else x@row_selection
  j <- if(length(x@col_selection) == 0 && !x@zero_dims[2]) rlang::missing_arg() else x@col_selection
  x@matrix[rlang::maybe_missing(i), rlang::maybe_missing(j)]
})


setMethod("iterate_matrix", "MatrixSubset", function(x) {
  assert_true(matrix_type(x) %in% c("uint32_t", "float", "double"))
  
  iter_row_function <- get(sprintf("iterate_matrix_row_select_%s_cpp", matrix_type(x)))
  iter_col_function <- get(sprintf("iterate_matrix_col_select_%s_cpp", matrix_type(x)))

  ret <- iterate_matrix(x@matrix)

  if (length(x@row_selection) != 0 || x@zero_dims[1]) ret <- iter_row_function(ret, x@row_selection - 1L)
  if (length(x@col_selection) != 0 || x@zero_dims[2]) ret <- iter_col_function(ret, x@col_selection - 1L)
  
  ret
})

setMethod("short_description", "MatrixSubset", function(x) {
  if (x@transpose) {
    rows <- if (x@zero_dims[2]) "none" else x@col_selection
    cols <- if (x@zero_dims[1]) "none" else x@row_selection
  } else {
    rows <- if (x@zero_dims[1]) "none" else x@row_selection
    cols <- if (x@zero_dims[2]) "none" else x@col_selection
  }
  c(
    short_description(x@matrix),
    sprintf(
      "Select rows: %s and cols: %s",
      pretty_print_vector(rows, empty = "all"),
      pretty_print_vector(cols, empty = "all")
    )
  )
})

# Renaming dims
setClass("RenameDims",
  contains = "IterableMatrix",
  slots = c(
    matrix = "IterableMatrix"
  )
)
setMethod("matrix_type", "RenameDims", function(x) matrix_type(x@matrix))
setMethod("iterate_matrix", "RenameDims", function(x) {
  if (x@transpose) {
    return(iterate_matrix(t(x)))
  }
  assert_true(matrix_type(x) %in% c("uint32_t", "float", "double"))
  
  iter_function <- get(sprintf("iterate_matrix_rename_dims_%s_cpp", matrix_type(x)))
  row_names <- if (is.null(rownames(x))) character(0) else rownames(x)
  col_names <- if (is.null(colnames(x))) character(0) else colnames(x)

  iter_function(iterate_matrix(x@matrix), row_names, col_names, is.null(rownames(x)), is.null(colnames(x)))
})

setMethod("[", "RenameDims", function(x, i, j, ...) {
  if (missing(x)) stop("x is missing in matrix selection")

  i <- selection_index(i, nrow(x), rownames(x))
  j <- selection_index(j, ncol(x), colnames(x))
  x <- selection_fix_dims(x, rlang::maybe_missing(i), rlang::maybe_missing(j))

  x@matrix <- x@matrix[rlang::maybe_missing(i), rlang::maybe_missing(j)]

  if (x@transpose) {
    tmp <- rlang::maybe_missing(i)
    i <- rlang::maybe_missing(j)
    j <- rlang::maybe_missing(tmp)
  }
  x
})
setMethod("short_description", "RenameDims", function(x) {
  c(
    short_description(x@matrix),
    sprintf("Reset dimnames")
  )
})
setMethod("dimnames<-", signature(x = "IterableMatrix", value = "list"), function(x, value) {
  if (identical(dimnames(x), value)) return(x)
  d <- dim(x)
  has_error <- FALSE
  if (!is.list(value) || length(value) != 2) has_error <- TRUE
  if (!is.null(value[[1]]) && length(value[[1]]) != d[1]) has_error <- TRUE
  if (!is.null(value[[2]]) && length(value[[2]]) != d[2]) has_error <- TRUE
  if (has_error) stop("Invalid dimnames supplied")

  if (!is(x, "RenameDims")) {
    x <- wrapMatrix("RenameDims", x)
  }
  if (!is.null(value[[1]])) {
    x@dimnames[[1]] <- as.character(value[[1]])
  } else {
    x@dimnames[1] <- list(NULL)
  }
  if (!is.null(value[[2]])) {
    x@dimnames[[2]] <- as.character(value[[2]])
  } else {
    x@dimnames[2] <- list(NULL)
  }
  x
})
setMethod("dimnames<-", signature(x = "IterableMatrix", value = "NULL"), function(x, value) {
  if (identical(dimnames(x), value)) return(x)
  if (!is(x, "RenameDims")) {
    x <- wrapMatrix("RenameDims", x)
  }
  x@dimnames <- list(NULL, NULL)
  x
})

# Concatenating matrices by row or by column

#' Helper function for rbind/cbind concatenating dimnames
#' @keywords internal
concat_dimnames <- function(x, y, len_x, len_y, warning_prefix, dim_type) {
  if (is.null(x) && is.null(y)) {
    return(NULL)
  }
  if (!is.null(x) && !is.null(y)) {
    return(c(x, y))
  }
  warning(sprintf(
    "%s: %s names presenent on some but not all matrices. Setting missing names to \"\"",
    warning_prefix, dim_type
  ), call. = FALSE)
  if (is.null(x)) x <- rep_len("", len_x)
  if (is.null(y)) y <- rep_len("", len_y)
  c(x, y)
}

#' Helper function for rbind/cbind merging dimnames
#' @keywords internal
merge_dimnames <- function(x, y, warning_prefix, dim_type) {
  if (!is.null(x) && !is.null(y) && !all(x == y)) {
    warning(sprintf("%s: %s names are mismatched. Setting names to match first matrix", warning_prefix, dim_type), call. = FALSE)
  }
  if (!is.null(x)) {
    return(x)
  }
  if (!is.null(y)) {
    return(y)
  }
  return(NULL)
}

setClass("RowBindMatrices",
  contains = "IterableMatrix",
  slots = c(
    matrix_list = "list",
    threads = "integer"
  ),
  prototype = list(
    matrix_list = list(),
    threads = 0L
  )
)
setMethod("matrix_type", signature(x = "RowBindMatrices"), function(x) matrix_type(x@matrix_list[[1]]))

setMethod("iterate_matrix", "RowBindMatrices", function(x) {
  iter_function <- get(sprintf("iterate_matrix_row_bind_%s_cpp", matrix_type(x)))
  iterators <- lapply(x@matrix_list, iterate_matrix)
  iter_function(iterators, x@threads)
})

setMethod("matrix_inputs", "RowBindMatrices", function(x) x@matrix_list)
setMethod("matrix_inputs<-", "RowBindMatrices", function(x, ..., value) {
  assert_is(value, "list")
  assert_len(value, length(x@matrix_list))
  for (v in value) assert_is(v, "IterableMatrix")
  x@matrix_list <- value
  return(x)
})

setMethod("short_description", "RowBindMatrices", function(x) {
  sprintf(
    "Concatenate %s of %d matrix objects with classes%s (threads=%d)",
    ifelse(x@transpose, "cols", "rows"),
    length(x@matrix_list),
    pretty_print_vector(vapply(x@matrix_list, class, character(1)), prefix = ": ", max_len = 3),
    x@threads
  )
})

setMethod("rbind2", signature(x = "IterableMatrix", y = "IterableMatrix"), function(x, y, ...) {
  if (x@transpose != y@transpose) stop("Cannot merge matrices with different interal transpose states.\nPlease use transpose_storage_order().")
  if (matrix_type(x) != matrix_type(y)) stop("Cannot merge matrices with different data type.\nPlease use convert_matrix_type().")
  if (x@transpose) {
    return(t(cbind2(t(x), t(y))))
  }

  if (ncol(x) != ncol(y)) stop("Error in rbind: matrices must have equal number of columns")
  if (nrow(x) == 0) return(y)
  if (nrow(y) == 0) return(x)

  # Handle dimnames
  col_names <- merge_dimnames(colnames(x), colnames(y), "rbind", "column")
  row_names <- concat_dimnames(rownames(x), rownames(y), nrow(x), nrow(y), "rbind", "row")
  if (matrix_is_transform(x) && !is(x, "RenameDims")) x@dimnames <- list(NULL, NULL)
  if (matrix_is_transform(y) && !is(y, "RenameDims")) y@dimnames <- list(NULL, NULL)

  matrix_list <- list()
  if (is(x, "RowBindMatrices")) {
    matrix_list <- c(matrix_list, x@matrix_list)
  } else {
    matrix_list <- c(matrix_list, x)
  }
  if (is(y, "RowBindMatrices")) {
    matrix_list <- c(matrix_list, y@matrix_list)
  } else {
    matrix_list <- c(matrix_list, y)
  }

  new("RowBindMatrices", matrix_list = matrix_list, dim = c(nrow(x) + nrow(y), ncol(x)), dimnames = list(row_names, col_names), transpose = FALSE)
})

#' Set matrix op thread count
#'
#' Set number of threads to use for sparse-dense multiply and matrix_stats.
#'
#' Only valid for concatenated matrices
#' @param mat IterableMatrix, product of rbind or cbind
#' @param threads Number of threads to use for execution
#' @keywords internal
set_threads <- function(mat, threads=0L) {
  assert_is(mat, c("RowBindMatrices", "ColBindMatrices"))
  assert_is_wholenumber(threads)
  assert_true(threads >= 0)
  mat@threads <- as.integer(threads)
  mat
}

setClass("ColBindMatrices",
  contains = "IterableMatrix",
  slots = c(
    matrix_list = "list",
    threads = "integer"
  ),
  prototype = list(
    matrix_list = list(),
    threads = 0L
  )
)
setMethod("matrix_type", signature(x = "ColBindMatrices"), function(x) matrix_type(x@matrix_list[[1]]))

setMethod("iterate_matrix", "ColBindMatrices", function(x) {
  iter_function <- get(sprintf("iterate_matrix_col_bind_%s_cpp", matrix_type(x)))
  iterators <- lapply(x@matrix_list, iterate_matrix)
  iter_function(iterators, x@threads)
})

setMethod("matrix_inputs", "ColBindMatrices", function(x) x@matrix_list)
setMethod("matrix_inputs<-", "ColBindMatrices", function(x, ..., value) {
  assert_is(value, "list")
  assert_len(value, length(x@matrix_list))
  for (v in value) assert_is(v, "IterableMatrix")
  x@matrix_list <- value
  return(x)
})


setMethod("short_description", "ColBindMatrices", function(x) {
  sprintf(
    "Concatenate %s of %d matrix objects with classes%s (threads=%d)",
    ifelse(x@transpose, "rows", "cols"),
    length(x@matrix_list),
    pretty_print_vector(vapply(x@matrix_list, class, character(1)), prefix = ": ", max_len = 3),
    x@threads
  )
})

setMethod("cbind2", signature(x = "IterableMatrix", y = "IterableMatrix"), function(x, y, ...) {
  if (x@transpose != y@transpose) stop("Cannot merge matrices with different interal transpose states.\nPlease use transpose_storage_order().")
  if (matrix_type(x) != matrix_type(y)) stop("Cannot merge matrices with different data type.\nPlease use convert_matrix_type().")
  if (x@transpose) {
    return(t(rbind2(t(x), t(y))))
  }

  if (nrow(x) != nrow(y)) stop("Error in cbind: matrices must have equal number of columns")
  if (ncol(x) == 0) return(y)
  if (ncol(y) == 0) return(x)
  # Handle dimnames
  row_names <- merge_dimnames(rownames(x), rownames(y), "cbind", "row")
  col_names <- concat_dimnames(colnames(x), colnames(y), ncol(x), ncol(y), "cbind", "column")
  if (matrix_is_transform(x) && !is(x, "RenameDims")) x@dimnames <- list(NULL, NULL)
  if (matrix_is_transform(y) && !is(y, "RenameDims")) y@dimnames <- list(NULL, NULL)

  matrix_list <- list()
  if (is(x, "ColBindMatrices")) {
    matrix_list <- c(matrix_list, x@matrix_list)
  } else {
    matrix_list <- c(matrix_list, x)
  }
  if (is(y, "ColBindMatrices")) {
    matrix_list <- c(matrix_list, y@matrix_list)
  } else {
    matrix_list <- c(matrix_list, y)
  }

  new("ColBindMatrices", matrix_list = matrix_list, dim = c(nrow(x), ncol(x) + ncol(y)), dimnames = list(row_names, col_names), transpose = FALSE)
})

# Row bind needs specialization because there's not a default row-seek operation
setMethod("[", "RowBindMatrices", function(x, i, j, ...) {
  if (missing(x)) stop("x is missing in matrix selection")
  # Handle transpose via recursive call
  if (x@transpose) {
    return(t(t(x)[rlang::maybe_missing(j), rlang::maybe_missing(i)]))
  }

  i <- split_selection_index(i, nrow(x), rownames(x))
  j <- split_selection_index(j, ncol(x), colnames(x))


  # If we're just reordering rows/cols, do a standard matrix selection
  if (rlang::is_missing(i$subset) && rlang::is_missing(j$subset)) {
    return(callNextMethod(x, unsplit_selection(i), unsplit_selection(j)))
  }

  # if the length of our row selection is 0, do a standard matrix selection
  if (!rlang::is_missing(i$subset) && length(i$subset) == 0) {
    return(callNextMethod(x, unsplit_selection(i), unsplit_selection(j)))
  }

  x <- selection_fix_dims(x, rlang::maybe_missing(i$subset), rlang::maybe_missing(j$subset))

  last_row <- 0L
  new_mats <- list()
  for (mat in x@matrix_list) {
    row_start <- last_row + 1L
    row_end <- last_row + nrow(mat)

    if (!rlang::is_missing(i$subset)) {
      local_i <- i$subset[i$subset >= row_start & i$subset <= row_end] - last_row
      mat <- mat[local_i,]
    }
    if (!rlang::is_missing(j$subset)) {
      # Only pass through the subset operation to a lower-level, not the shuffle
      mat <- mat[,j$subset]
    }
    if (nrow(mat) > 0) {
      new_mats <- c(new_mats, mat)
    }

    last_row <- row_end
  }
  if (length(new_mats) > 1) {
    x@matrix_list <- new_mats
  } else if(length(new_mats) == 1) {
    dimnames(new_mats[[1]]) <- dimnames(x)
    x <- new_mats[[1]]
  } else {
    stop("Subset RowBindMatrix error: got 0-length matrix_list after subsetting (please report this BPCells bug)")
  }
  if (!rlang::is_missing(i$reorder)) {
    x <- x[i$reorder,]
  }
  if (!rlang::is_missing(j$reorder)) {
    x <- x[,j$reorder]
  }
  return(x)
})

setMethod("[", "ColBindMatrices", function(x, i, j, ...) {
  if (missing(x)) stop("x is missing in matrix selection")
  # Handle transpose via recursive call
  if (x@transpose) {
    return(t(t(x)[rlang::maybe_missing(j), rlang::maybe_missing(i)]))
  }

  i <- split_selection_index(i, nrow(x), rownames(x))
  j <- split_selection_index(j, ncol(x), colnames(x))


  # If we're just reordering rows/cols, do a standard matrix selection
  if (rlang::is_missing(i$subset) && rlang::is_missing(j$subset)) {
    return(callNextMethod(x, unsplit_selection(i), unsplit_selection(j)))
  }

  # if the length of our col selection is 0, do a standard matrix selection
  if (!rlang::is_missing(j$subset) && length(j$subset) == 0) {
    return(callNextMethod(x, unsplit_selection(i), unsplit_selection(j)))
  }

  x <- selection_fix_dims(x, rlang::maybe_missing(i$subset), rlang::maybe_missing(j$subset))

  last_col <- 0L
  new_mats <- list()
  for (mat in x@matrix_list) {
    col_start <- last_col + 1L
    col_end <- last_col + ncol(mat)

    if (!rlang::is_missing(j$subset)) {
      local_j <- j$subset[j$subset >= col_start & j$subset <= col_end] - last_col
      mat <- mat[,local_j]
    }
    if (!rlang::is_missing(i$subset)) {
      # Only pass through the subset operation to a lower-level, not the shuffle
      mat <- mat[i$subset,]
    }
    if (ncol(mat) > 0) {
      new_mats <- c(new_mats, mat)
    }

    last_col <- col_end
  }
  if (length(new_mats) > 1) {
    x@matrix_list <- new_mats
  } else if(length(new_mats) == 1) {
    dimnames(new_mats[[1]]) <- dimnames(x)
    x <- new_mats[[1]]
  } else {
    stop("Subset ColBindMatrix error: got 0-length matrix_list after subsetting (please report this BPCells bug)")
  }
  if (!rlang::is_missing(i$reorder)) {
    x <- x[i$reorder,]
  }
  if (!rlang::is_missing(j$reorder)) {
    x <- x[,j$reorder]
  }
  return(x)
})
#' Prepare a matrix for multi-threaded operation
#' 
#' Transforms a matrix such that `matrix_stats` or matrix multiplies with
#' a vector/dense matrix will be evaluated in parallel. This only speeds up
#' those specific operations, not reading or writing the matrix in general.
#' The parallelism is not guaranteed to work if additional operations are
#' applied after the parallel split.
#'
#' @param mat IterableMatrix
#' @param threads Number of execution threads
#' @param chunks Number of chunks to use (>= threads)
#' @return IterableMatrix which will perform certain operations in parallel
#' @keywords internal
parallel_split <- function(mat, threads, chunks=threads) {
  assert_is(mat, "IterableMatrix")
  assert_is_wholenumber(threads)
  assert_is_wholenumber(chunks)
  assert_true(chunks >= threads)

  if (mat@transpose) {
    return(t(parallel_split(t(mat), threads, chunks)))
  }

  start_col <- 1
  mats <- list()
  for (i in seq_len(chunks)) {
    col_count <- (ncol(mat) - start_col + 1) %/% (chunks - i + 1)
    indices <- seq(start_col, start_col + col_count - 1)
    start_col <- start_col + col_count
    subset <- mat[,indices]
    mats <- c(mats, list(mat[,indices]))
  }
  ret <- do.call(cbind, mats)
  ret@threads <- as.integer(threads)
  return(ret)
}

# Packed integer matrix
setClass("PackedMatrixMemBase",
  contains = "IterableMatrix",
  slots = c(
    # Leave out val storage since it's datatype-dependent
    index_data = "integer",
    index_starts = "integer",
    index_idx = "integer",
    index_idx_offsets = "numeric",
    idxptr = "numeric",
    version = "character"
  ),
  prototype = list(
    # Leave out val storage since it's datatype-dependent
    index_data = integer(0),
    index_starts = integer(0),
    index_idx = integer(0),
    index_idx_offsets = numeric(0),
    idxptr = numeric(0),
    version = character(0)
  )
)
setMethod("short_description", "PackedMatrixMemBase", function(x) {
  "Load compressed matrix from memory"
})
setMethod("matrix_inputs", "PackedMatrixMemBase", function(x) list())

setClass("PackedMatrixMem_uint32_t",
  contains = "PackedMatrixMemBase",
  slots = c(
    val_data = "integer",
    val_idx = "integer",
    val_idx_offsets = "numeric"
  ),
  prototype = list(
    val_data = integer(0),
    val_idx = integer(0),
    val_idx_offsets = numeric(0)
  )
)
setMethod("matrix_type", "PackedMatrixMem_uint32_t", function(x) "uint32_t")
setMethod("iterate_matrix", "PackedMatrixMem_uint32_t", function(x) {
  if (x@transpose) x <- t(x)
  x@dimnames <- denormalize_dimnames(x@dimnames)
  iterate_packed_matrix_mem_uint32_t_cpp(x, x@dimnames[[1]], x@dimnames[[2]], nrow(x))
})

setClass("PackedMatrixMem_float",
  contains = "PackedMatrixMemBase",
  slots = c(val = "integer"),
  prototype = list(val = integer(0))
)
setMethod("matrix_type", "PackedMatrixMem_float", function(x) "float")
setMethod("iterate_matrix", "PackedMatrixMem_float", function(x) {
  if (x@transpose) x <- t(x)
  x@dimnames <- denormalize_dimnames(x@dimnames)
  iterate_packed_matrix_mem_float_cpp(x, x@dimnames[[1]], x@dimnames[[2]], nrow(x))
})

setClass("PackedMatrixMem_double",
  contains = "PackedMatrixMemBase",
  slots = c(val = "numeric"),
  prototype = list(val = numeric(0))
)
setMethod("matrix_type", "PackedMatrixMem_double", function(x) "double")
setMethod("iterate_matrix", "PackedMatrixMem_double", function(x) {
  if (x@transpose) x <- t(x)
  x@dimnames <- denormalize_dimnames(x@dimnames)
  iterate_packed_matrix_mem_double_cpp(x, x@dimnames[[1]], x@dimnames[[2]], nrow(x))
})

setClass("UnpackedMatrixMemBase",
  contains = "IterableMatrix",
  slots = c(
    # Leave out val storage since it's data-type dependent
    index = "integer",
    idxptr = "numeric",
    version = "character"
  ),
  prototype = list(
    index = integer(0),
    idxptr = numeric(0),
    version = character(0)
  )
)
setMethod("short_description", "UnpackedMatrixMemBase", function(x) {
  "Load uncompressed matrix from memory"
})
setMethod("matrix_inputs", "UnpackedMatrixMemBase", function(x) list())

setClass("UnpackedMatrixMem_uint32_t",
  contains = "UnpackedMatrixMemBase",
  slots = c(val = "integer"),
  prototype = list(val = integer())
)
setMethod("matrix_type", "UnpackedMatrixMem_uint32_t", function(x) "uint32_t")
setMethod("iterate_matrix", "UnpackedMatrixMem_uint32_t", function(x) {
  if (x@transpose) x <- t(x)
  x@dimnames <- denormalize_dimnames(x@dimnames)
  iterate_unpacked_matrix_mem_uint32_t_cpp(x, x@dimnames[[1]], x@dimnames[[2]], nrow(x))
})

setClass("UnpackedMatrixMem_float",
  contains = "UnpackedMatrixMemBase",
  slots = c(val = "integer"),
  prototype = list(val = integer(0))
)
setMethod("matrix_type", "UnpackedMatrixMem_float", function(x) "float")
setMethod("iterate_matrix", "UnpackedMatrixMem_float", function(x) {
  if (x@transpose) x <- t(x)
  x@dimnames <- denormalize_dimnames(x@dimnames)
  iterate_unpacked_matrix_mem_float_cpp(x, x@dimnames[[1]], x@dimnames[[2]], nrow(x))
})

setClass("UnpackedMatrixMem_double",
  contains = "UnpackedMatrixMemBase",
  slots = c(val = "numeric"),
  prototype = list(val = numeric(0))
)
setMethod("matrix_type", "UnpackedMatrixMem_double", function(x) "double")
setMethod("iterate_matrix", "UnpackedMatrixMem_double", function(x) {
  if (x@transpose) x <- t(x)
  x@dimnames <- denormalize_dimnames(x@dimnames)
  iterate_unpacked_matrix_mem_double_cpp(x, x@dimnames[[1]], x@dimnames[[2]], nrow(x))
})


#' Transpose the storage order for a matrix
#' @param matrix Input matrix
#' @param outdir Directory to store the output
#' @param tmpdir Temporary directory to use for intermediate storage
#' @param load_bytes The minimum contiguous load size during the merge sort passes
#' @param sort_bytes The amount of memory to allocate for re-sorting chunks of entries
#' @details This re-sorts the entries of a matrix to change the storage order
#' from row-major to col-major. For large matrices, this can be slow -- around 2
#' minutes to transpose a 500k cell RNA-seq matrix The default load_bytes (4MiB)
#' and sort_bytes (1GiB) parameters allow ~85GB of data to be sorted with two
#' passes through the data, and ~7.3TB of data to be sorted in three passes
#' through the data.
#' @return MatrixDir object with a copy of the input matrix, but the storage order flipped
#' @export
transpose_storage_order <- function(matrix, outdir = tempfile("transpose"), tmpdir = tempdir(), load_bytes = 4194304L, sort_bytes = 1073741824L) {
  assert_true(matrix_type(matrix) %in% c("uint32_t", "float", "double"))

  write_function <- get(sprintf("write_matrix_transpose_%s_cpp", matrix_type(matrix)))

  outdir <- normalizePath(outdir, mustWork = FALSE)
  tmpdir <- normalizePath(tmpdir, mustWork = FALSE)
  tmpdir <- tempfile("transpose_tmp", tmpdir = tmpdir)
  on.exit(unlink(tmpdir, recursive = TRUE, expand = FALSE))

  it <- iterate_matrix(matrix)
  write_function(it, outdir, tmpdir, load_bytes, sort_bytes, !matrix@transpose)

  open_matrix_dir(outdir)
}

#' Read/write sparse matrices
#'
#' BPCells matrices are stored in sparse format, meaning only the non-zero entries
#' are stored. Matrices can store integer counts data or decimal numbers (float or double).
#' See details for more information.
#'
#' ### Storage locations
#' Matrices can be stored in a directory on disk, in memory, or in an HDF5 file.
#' Saving in a directory on disk is a good default for local analysis, as it provides
#' the best I/O performance and lowest memory usage. The HDF5 format
#' allows saving within existing hdf5 files to group data together, and the in
#' memory format provides the fastest performance in the event memory usage is
#' unimportant.
#'
#' ### Bitpacking Compression
#' For typical RNA counts matrices holding integer counts, this bitpacking
#' compression will result in 6-8x less space than an R dgCMatrix, and 4-6x
#' smaller than a scipy csc_matrix. The compression will be more effective when
#' the count values in the matrix are small, and when the rows of the matrix are
#' sorted by rowMeans. In tests on RNA-seq data optimal ordering could save up
#' to 40% of storage space. On non-integer data only the row indices are
#' compressed, not the values themselves so space savings will be smaller.
#'
#' For non-integer data matrices, bitpacking compression is much less effective,
#' as it can only be applied to the indexes of each entry but not the values.
#' There will still be some space savings, but far less than for counts matrices.
#'
#' @param matrix Input matrix, either IterableMatrix or dgCMatrix
#' @param compress Whether or not to compress the data.
#' @return BPCells matrix object
#' @rdname matrix_io
#' @export
write_matrix_memory <- function(mat, compress = TRUE) {
  assert_is(mat, c("IterableMatrix", "dgCMatrix"))
  if (is(mat, "dgCMatrix")) mat <- as(mat, "IterableMatrix")

  assert_true(matrix_type(mat) %in% c("uint32_t", "float", "double"))
  if (compress && matrix_type(mat) != "uint32_t") {
    rlang::inform(c(
      "Warning: Matrix compression performs poorly with non-integers.",
      "Consider calling convert_matrix_type if a compressed integer matrix is intended."
    ), .frequency = "regularly", .frequency_id = "matrix_compress_non_integer")
  }

  write_function <- get(sprintf("write_%s_matrix_mem_%s_cpp", ifelse(compress, "packed", "unpacked"), matrix_type(mat)))
  class <- sprintf("%sMatrixMem_%s", ifelse(compress, "Packed", "Unpacked"), matrix_type(mat))

  it <- iterate_matrix(mat)
  m <- write_function(it, mat@transpose)
  m[["dimnames"]] <- normalized_dimnames(m$row_names, m$col_names)
  m$dim <- m$shape
  m$transpose <- m$storage_order == "row"
  m$row_names <- NULL
  m$col_names <- NULL
  m$shape <- NULL
  m$storage_order <- NULL
  res <- do.call(new, c(class, m))
  res
}

setClass("MatrixDir",
  contains = "IterableMatrix",
  slots = c(
    dir = "character",
    compressed = "logical",
    buffer_size = "integer",
    type = "character"
  ),
  prototype = list(
    dir = character(0),
    compressed = logical(0),
    buffer_size = integer(0),
    type = character(0)
  )
)
setMethod("matrix_type", "MatrixDir", function(x) x@type)
setMethod("matrix_inputs", "MatrixDir", function(x) list())

setMethod("iterate_matrix", "MatrixDir", function(x) {
  if (x@transpose) x <- t(x)
  x@dimnames <- denormalize_dimnames(x@dimnames)

  iter_function <- get(sprintf("iterate_%s_matrix_file_%s_cpp", ifelse(x@compressed, "packed", "unpacked"), matrix_type(x)))

  iter_function(x@dir, x@buffer_size, x@dimnames[[1]], x@dimnames[[2]], nrow(x))
})

setMethod("short_description", "MatrixDir", function(x) {
  sprintf(
    "Load %s matrix from directory %s",
    if (x@compressed) "compressed" else "uncompressed",
    x@dir
  )
})


#' @rdname matrix_io
#' @param dir Directory to save the data into
#' @param buffer_size For performance tuning only. The number of items to be buffered
#' in memory before calling writes to disk.
#' @param overwrite If `TRUE`, write to a temp dir then overwrite existing data. Alternatively,
#'   pass a temp path as a string to customize the temp dir location.
#' @export
write_matrix_dir <- function(mat, dir, compress = TRUE, buffer_size = 8192L, overwrite = FALSE) {
  assert_is(mat, c("IterableMatrix", "dgCMatrix"))
  if (is(mat, "dgCMatrix")) mat <- as(mat, "IterableMatrix")

  assert_is(dir, "character")
  assert_is(compress, "logical")
  assert_is(buffer_size, "integer")
  assert_is(overwrite, c("logical", "character"))
  if (is(overwrite, "character")) {
    assert_true(dir.exists(overwrite))
    overwrite_path <- tempfile("overwrite", tmpdir=overwrite)
    overwrite <- TRUE
  } else if (overwrite) {
    overwrite_path <- tempfile("overwrite")
  }


  assert_true(matrix_type(mat) %in% c("uint32_t", "float", "double"))
  if (compress && matrix_type(mat) != "uint32_t") {
    rlang::inform(c(
      "Warning: Matrix compression performs poorly with non-integers.",
      "Consider calling convert_matrix_type if a compressed integer matrix is intended."
    ), .frequency = "regularly", .frequency_id = "matrix_compress_non_integer")
  }

  dir <- normalizePath(dir, mustWork = FALSE)
  
  did_tmp_copy <- FALSE
  if (overwrite && dir.exists(dir)) {
    mat <- write_matrix_dir(mat, overwrite_path, compress, buffer_size)
    did_tmp_copy <- TRUE
  }

  it <- iterate_matrix(mat)

  write_function <- get(sprintf("write_%s_matrix_file_%s_cpp", ifelse(compress, "packed", "unpacked"), matrix_type(mat)))
  write_function(it, dir, buffer_size, overwrite, mat@transpose)

  if (did_tmp_copy) {
    unlink(overwrite_path, recursive=TRUE)
  }
  open_matrix_dir(dir, buffer_size)
}

#' @rdname matrix_io
#' @export
open_matrix_dir <- function(dir, buffer_size = 8192L) {
  assert_is_file(dir)
  assert_is(buffer_size, "integer")

  dir <- normalizePath(dir, mustWork = FALSE)
  info <- dims_matrix_file_cpp(dir, buffer_size)
  new("MatrixDir",
    dir = dir, dim = info$dims, compressed = info$compressed, buffer_size = buffer_size,
    dimnames = normalized_dimnames(info$row_names, info$col_names), type = info$type,
    transpose = info$transpose
  )
}

setClass("MatrixH5",
  contains = "IterableMatrix",
  slots = c(
    path = "character",
    group = "character",
    compressed = "logical",
    buffer_size = "integer",
    type = "character"
  ),
  prototype = list(
    path = character(0),
    group = "",
    compressed = logical(0),
    buffer_size = integer(0),
    type = character(0)
  )
)
setMethod("matrix_type", "MatrixH5", function(x) x@type)
setMethod("matrix_inputs", "MatrixH5", function(x) list())

setMethod("iterate_matrix", "MatrixH5", function(x) {
  if (x@transpose) x <- t(x)
  x@dimnames <- denormalize_dimnames(x@dimnames)

  iter_function <- get(sprintf("iterate_%s_matrix_hdf5_%s_cpp", ifelse(x@compressed, "packed", "unpacked"), matrix_type(x)))

  iter_function(x@path, x@group, x@buffer_size, x@dimnames[[1]], x@dimnames[[2]], nrow(x))
})

setMethod("short_description", "MatrixH5", function(x) {
  sprintf(
    "Load %s matrix in hdf5 file %s, group %s",
    if (x@compressed) "compressed" else "uncompressed",
    x@path,
    x@group
  )
})

#' @rdname matrix_io
#' @inheritParams write_fragments_hdf5
#' @export
write_matrix_hdf5 <- function(
    mat, 
    path, 
    group, 
    compress = TRUE, 
    buffer_size = 8192L, 
    chunk_size = 1024L, 
    overwrite = FALSE,
    gzip_level = 0L
) {
  assert_is(mat, c("IterableMatrix", "dgCMatrix"))
  if (is(mat, "dgCMatrix")) mat <- as(mat, "IterableMatrix")

  assert_is(path, "character")
  assert_is(group, "character")
  assert_is(compress, "logical")
  assert_is(buffer_size, "integer")
  assert_is(chunk_size, "integer")
  assert_is(gzip_level, "integer")
  assert_is(overwrite, c("logical", "character"))
  if (is(overwrite, "character")) {
    assert_true(dir.exists(overwrite))
    overwrite_path <- tempfile("overwrite", tmpdir=overwrite)
    overwrite <- TRUE
  } else if (overwrite) {
    overwrite_path <- tempfile("overwrite")
  }

  if (gzip_level != 0L && compress) {
     rlang::inform(c(
        "Warning: Mixing gzip compression (gzip_level > 0) with bitpacking compression (compress=TRUE) may be slower than bitpacking compression alone, with little space savings"
     ))
  }

  assert_true(matrix_type(mat) %in% c("uint32_t", "float", "double"))
  if (compress && matrix_type(mat) != "uint32_t") {
    rlang::inform(c(
      "Warning: Matrix compression performs poorly with non-integers.",
      "Consider calling convert_matrix_type if a compressed integer matrix is intended."
    ), .frequency = "regularly", .frequency_id = "matrix_compress_non_integer")
  }

  path <- normalizePath(path, mustWork = FALSE)
  did_tmp_copy <- FALSE
  if (overwrite && hdf5_group_exists_cpp(path, group)) {
    rlang::inform(c(
      "Warning: Overwriting an hdf5 dataset does not free old storage"
    ), .frequency = "regularly", .frequency_id = "hdf5_overwrite")
    did_tmp_copy <- TRUE
    mat <- write_matrix_dir(mat, overwrite_path, compress, buffer_size)
  }

  it <- iterate_matrix(mat)

  write_function <- get(sprintf("write_%s_matrix_hdf5_%s_cpp", ifelse(compress, "packed", "unpacked"), matrix_type(mat)))
  write_function(it, path, group, buffer_size, chunk_size, overwrite, mat@transpose, gzip_level)

  if (did_tmp_copy) {
    unlink(overwrite_path, recursive=TRUE)
  }
  open_matrix_hdf5(path, group, buffer_size)
}

#' @rdname matrix_io
#' @inheritParams open_fragments_hdf5
#' @export
open_matrix_hdf5 <- function(path, group, buffer_size = 16384L) {
  assert_is_file(path)
  assert_is(group, "character")
  assert_is(buffer_size, "integer")

  path <- normalizePath(path, mustWork = FALSE)
  info <- dims_matrix_hdf5_cpp(path, group, buffer_size)
  new("MatrixH5",
    path = path, group = group, dim = info$dims, compressed = info$compressed, buffer_size = buffer_size,
    dimnames = normalized_dimnames(info$row_names, info$col_names), type = info$type,
    transpose = info$transpose
  )
}

setClass("10xMatrixH5",
  contains = "IterableMatrix",
  slots = c(
    path = "character",
    buffer_size = "integer"
  ),
  prototype = list(
    path = character(0),
    buffer_size = integer(0)
  )
)
setMethod("matrix_type", "10xMatrixH5", function(x) "uint32_t")
setMethod("matrix_inputs", "10xMatrixH5", function(x) list())
setMethod("iterate_matrix", "10xMatrixH5", function(x) {
  if (x@transpose) x <- t(x)
  x@dimnames <- denormalize_dimnames(x@dimnames)
  iterate_matrix_10x_hdf5_cpp(x@path, x@buffer_size, x@dimnames[[1]], x@dimnames[[2]])
})
setMethod("short_description", "10xMatrixH5", function(x) {
  sprintf("10x HDF5 feature matrix in file %s", x@path)
})

#' Read/write a 10x feature matrix
#'
#' @inheritParams open_matrix_hdf5
#' @param feature_type Optional selection of feature types to include in output matrix.
#'    For multiome data, the options are "Gene Expression" and "Peaks". This option is
#'    only compatible with files from cellranger 3.0 and newer.
#' @return BPCells matrix object
#' @details The 10x format makes use of gzip compression for the matrix data,
#' which can slow down read performance. Consider writing into another format
#' if the read performance is important to you.
#' @export
open_matrix_10x_hdf5 <- function(path, feature_type = NULL, buffer_size = 16384L) {
  assert_is_file(path)
  assert_is(buffer_size, "integer")
  if (!is.null(feature_type)) assert_is(feature_type, "character")

  path <- normalizePath(path, mustWork = FALSE)
  info <- dims_matrix_10x_hdf5_cpp(path, buffer_size)
  res <- new("10xMatrixH5",
    path = path, dim = info$dims, buffer_size = buffer_size,
    dimnames = normalized_dimnames(info$row_names, info$col_names)
  )

  if (!is.null(feature_type)) {
    valid_features <- read_hdf5_string_cpp(path, "matrix/features/feature_type", buffer_size) %in% feature_type # nolint
    res <- res[valid_features, ]
  }

  return(res)
}

#' @rdname open_matrix_10x_hdf5
#' @inheritParams write_matrix_hdf5
#' @param mat IterableMatrix
#' @param barcodes Vector of names for the cells
#' @param feature_ids Vector of IDs for the features
#' @param feature_names Vector of names for the features
#' @param feature_types String or vector of feature types
#' @param feature_metadata Named list of additional metadata vectors
#' to store for each feature
#' @param gzip_level Gzip compression level. Default is 0 (no compression)
#' @details Input matrices must be in column-major storage order,
#' and if the rownames and colnames are not set, names must be
#' provided for the relevant metadata parameters. Some of the
#' metadata parameters are not read by default in BPCells, but
#' it is possible to export them for use with other tools.
#' @export
write_matrix_10x_hdf5 <- function(mat,
                                  path,
                                  barcodes = colnames(mat),
                                  feature_ids = rownames(mat),
                                  feature_names = rownames(mat),
                                  feature_types = "Gene Expression",
                                  feature_metadata = list(),
                                  buffer_size = 16384L,
                                  chunk_size = 1024L,
                                  gzip_level = 0L) {
  assert_is(mat, "IterableMatrix")
  assert_is(path, "character")
  if (mat@transpose) {
    stop("Matrix must have column-major storage order.\nCall t() or transpose_storage_order() first.")
  }
  if (matrix_type(mat) != "uint32_t") {
    warning("Converting to integer matrix for output to 10x format")
    mat <- convert_matrix_type(mat, "uint32_t")
  }
  assert_is(barcodes, "character")
  assert_len(barcodes, ncol(mat))
  assert_is(feature_ids, "character")
  assert_len(feature_ids, nrow(mat))
  assert_is(feature_names, "character")
  assert_len(feature_names, nrow(mat))
  assert_is(feature_types, "character")
  if (!(length(feature_types) %in% c(1, nrow(mat)))) {
    stop("feature_types must have length 1 or nrow(mat)")
  }
  if (length(feature_types) == 1) {
    feature_types <- rep_len(feature_types, nrow(mat))
  }
  assert_is(feature_metadata, "list")
  if (length(feature_metadata) != 0) {
    assert_not_null(names(feature_metadata))
    for (name in names(feature_metadata)) {
      assert_len(feature_metadata[[name]], nrow(mat))
      assert_is(feature_metadata[[name]], "character")
    }
  } else {
    names(feature_metadata) <- character(0)
  }
  assert_is(buffer_size, "integer")
  assert_is(chunk_size, "integer")
  assert_is(gzip_level, "integer")

  path <- normalizePath(path, mustWork = FALSE)
  it <- iterate_matrix(mat)
  write_matrix_10x_hdf5_cpp(
    it,
    path,
    barcodes,
    feature_ids,
    feature_names,
    feature_types,
    feature_metadata,
    buffer_size,
    chunk_size,
    gzip_level
  )
  open_matrix_10x_hdf5(path, buffer_size = buffer_size)
}

setClass("AnnDataMatrixH5",
  contains = "IterableMatrix",
  slots = c(
    path = "character",
    group = "character",
    type = "character",
    buffer_size = "integer"
  ),
  prototype = list(
    path = character(0),
    group = "matrix",
    type = character(0),
    buffer_size = integer(0)
  )
)
setMethod("matrix_type", "AnnDataMatrixH5", function(x) x@type)
setMethod("matrix_inputs", "AnnDataMatrixH5", function(x) list())
setMethod("iterate_matrix", "AnnDataMatrixH5", function(x) {
  if (x@transpose) x <- t(x)
  x@dimnames <- denormalize_dimnames(x@dimnames)
  iterate_matrix_anndata_hdf5_cpp(x@path, x@group, x@type, x@buffer_size, x@dimnames[[1]], x@dimnames[[2]])
})
setMethod("short_description", "AnnDataMatrixH5", function(x) {
  sprintf(
    "AnnData HDF5 matrix in file %s, group %s",
    x@path, x@group
  )
})

#' Read/write AnnData matrix
#'
#' Read or write a sparse matrix from an anndata hdf5 file. These functions will
#' automatically transpose matrices when converting to/from the AnnData
#' format. This is because the AnnData convention stores cells as rows, whereas the R
#' convention stores cells as columns. If this behavior is undesired, call `t()`
#' manually on the matrix inputs and outputs of these functions. 
#' 
#' @inheritParams open_matrix_hdf5
#' @return AnnDataMatrixH5 object, with cells as the columns.
#' @export
open_matrix_anndata_hdf5 <- function(path, group = "X", buffer_size = 16384L) {
  assert_is_file(path)
  assert_is(buffer_size, "integer")

  path <- normalizePath(path, mustWork = FALSE)
  info <- dims_matrix_anndata_hdf5_cpp(path, group, buffer_size)
  res <- new("AnnDataMatrixH5",
    path = path, dim = info$dims, buffer_size = buffer_size,
    group = group, dimnames = normalized_dimnames(info$row_names, info$col_names),
    transpose = info$transpose,
    type = info$type
  )

  return(t(res))
}

#' @rdname open_matrix_anndata_hdf5
#' @inheritParams open_matrix_anndata_hdf5
#' @inheritParams write_matrix_hdf5
#' @param gzip_level Gzip compression level. Default is 0 (no compression)
#' @export
write_matrix_anndata_hdf5 <- function(mat, path, group = "X", buffer_size = 16384L, chunk_size = 1024L, gzip_level = 0L) {
  assert_is(mat, "IterableMatrix")
  assert_is(path, "character")
  mat <- t(mat)
  write_matrix_anndata_hdf5_cpp(
    iterate_matrix(mat),
    path,
    group,
    matrix_type(mat),
    mat@transpose,
    buffer_size,
    chunk_size,
    gzip_level
  )
  open_matrix_anndata_hdf5(path, group, buffer_size)
}

#' Import MatrixMarket files
#'
#' Read a sparse matrix from a MatrixMarket file. This is a text-based format used by 
#' 10x, Parse, and others to store sparse matrices. 
#' Format details on the [NIST website](https://math.nist.gov/MatrixMarket/formats.html).
#' @inheritParams transpose_storage_order
#' @param mtx_path Path of mtx or mtx.gz file
#' @param row_names Character vector of row names
#' @param col_names Character vector of col names
#' @param row_major If true, store the matrix in row-major orientation
#' @return MatrixDir object with the imported matrix
#' @details Import MatrixMarket mtx files to the BPCells format. This implementation ensures
#'   fixed memory usage even for very large inputs by doing on-disk sorts. It will be
#'   much slower than hdf5 inputs, so only use MatrixMarket format when absolutely necessary.
#'
#'   As a rough speed estimate, importing the 17GB Parse 
#'   [1M PBMC](https://www.parsebiosciences.com/datasets/pbmc/single-cell-rna-sequencing-of-1-million-human-cells-in-a-single-experiment)
#'   `DGE_1M_PBMC.mtx` file takes about 4 minutes and 1.3GB of RAM, producing a compressed output matrix of 1.5GB. `mtx.gz`
#'   files will be slower to import due to gzip decompression.
#'   
#'   When importing from 10x mtx files, the row and column names can be read automatically
#'   using the `import_matrix_market_10x()` convenience function.
#' @export
import_matrix_market <- function(
  mtx_path, outdir = tempfile("matrix_market"), row_names = NULL, col_names = NULL, row_major = FALSE,
  tmpdir = tempdir(), load_bytes = 4194304L, sort_bytes = 1073741824L
) {
  if (!is.null(row_names)) {
    row_names <- as.character(row_names)
  } else {
    row_names <- character(0)
  }
  if (!is.null(col_names)) {
    col_names <- as.character(col_names)
  } else {
    col_names <- character(0)
  }

  mtx_path <- normalizePath(mtx_path, mustWork = FALSE)

  outdir <- normalizePath(outdir, mustWork = FALSE)
  tmpdir <- normalizePath(tmpdir, mustWork = FALSE)
  tmpdir <- tempfile("matrix_market_tmp", tmpdir = tmpdir)
  #on.exit(unlink(tmpdir, recursive = TRUE, expand = FALSE))


  import_matrix_market_cpp(mtx_path, row_names, col_names, outdir, tmpdir, load_bytes, sort_bytes, row_major)
  m <- open_matrix_dir(outdir)
  return(m)
}

#' @rdname import_matrix_market
#' @param mtx_dir Directory holding matrix.mtx.gz, barcodes.tsv.gz, and features.tsv.gz
#' @param feature_type String or vector of feature types to include. (cellranger 3.0 and newer)
#' @export
import_matrix_market_10x <- function(
  mtx_dir, outdir = tempfile("matrix_market"), feature_type=NULL, row_major = FALSE, 
  tmpdir = tempdir(), load_bytes = 4194304L, sort_bytes = 1073741824L
) {
  mtx_dir <- normalizePath(mtx_dir, mustWork=TRUE)
  assert_is_file(file.path(mtx_dir, c("matrix.mtx.gz", "features.tsv.gz", "barcodes.tsv.gz")), multiple_ok=TRUE)
  col_types <- readr::cols(.default=readr::col_character())
  col_names <- readr::read_tsv(file.path(mtx_dir, "barcodes.tsv.gz"), col_names=FALSE, col_types=col_types, progress=FALSE)[[1]]
  features <- readr::read_tsv(file.path(mtx_dir, "features.tsv.gz"), col_names=FALSE, col_types=col_types, progress=FALSE)
  row_names <- features[[1]]
  if (!is.null(feature_type)) {
    assert_true(ncol(features) >= 3)
  }
  
  m <- import_matrix_market(
    file.path(mtx_dir, "matrix.mtx.gz"), 
    row_names = row_names, 
    col_names = col_names,
    row_major = row_major,
    outdir = outdir,
    tmpdir = tmpdir,
    load_bytes = load_bytes,
    sort_bytes = sort_bytes
  )

  if (!is.null(feature_type)) {
    valid_features <- features[[3]] %in% feature_type # nolint
    m <- m[valid_features, ]
  }

  m
}

# Overlap matrix from fragments
setClass("PeakMatrix",
  contains = "IterableMatrix",
  slots = c(
    fragments = "IterableFragments",
    chr_id = "integer",
    start = "integer",
    end = "integer",
    chr_levels = "character",
    mode = "character"
  ),
  prototype = list(
    fragments = NULL,
    chr_id = integer(0),
    start = integer(0),
    end = integer(0),
    chr_levels = character(0),
    mode = "insertions"
  )
)
setMethod("matrix_type", "PeakMatrix", function(x) "uint32_t")
setMethod("matrix_inputs", "PeakMatrix", function(x) list())

#' Calculate ranges x cells overlap matrix
#' @param fragments Input fragments object. Must have cell names and chromosome names defined
#' @param ranges `r document_granges("Peaks/ranges to overlap,")`
#' @param mode Mode for counting peak overlaps. (See "value" section for more details)
#' @inheritParams convert_to_fragments
#' @param explicit_peak_names Boolean for whether to add rownames to the output matrix in format e.g
#'  chr1:500-1000, where start and end coords are given in a 0-based coordinate system.
#'  Note that either way, peak names will be written when the matrix is saved.
#' @note When calculating the matrix directly from a fragments tsv, it's necessary to first call `select_chromosomes()` in order to
#'     provide the ordering of chromosomes to expect while reading the tsv.
#' @return Iterable matrix object with dimension ranges x cells. When saved,
#'   the column names of the output matrix will be in the format chr1:500-1000,
#'   where start and end coords are given in a 0-based coordinate system.
#'
#' **`mode` options**
#'
#' - `"insertions"`: Start and end coordinates are separately overlapped with each peak
#' - `"fragments"`: Like `"insertions"`, but each fragment can contribute at most 1 count
#'    to each peak, even if both the start and end coordinates overlap
#' - `"overlaps"`: Like `"fragments"`, but an overlap is also counted if the fragment fully
#'    spans the peak even if neither the start or end falls within the peak
#' @export
peak_matrix <- function(fragments, ranges, mode = c("insertions", "fragments", "overlaps"), zero_based_coords = !is(ranges, "GRanges"), explicit_peak_names = TRUE) {
  assert_is(fragments, "IterableFragments")
  ranges <- normalize_ranges(ranges, zero_based_coords = zero_based_coords)

  assert_is(zero_based_coords, "logical")

  assert_not_null(cellNames(fragments))
  assert_not_na(cellNames(fragments))
  assert_not_null(chrNames(fragments))
  assert_not_na(chrNames(fragments))

  mode <- match.arg(mode)

  peak_order <- order_ranges(ranges, chrNames(fragments))
  if (!all(peak_order == seq_along(peak_order))) {
    rlang::warn("Peaks given out of order. Reordering with order_ranges()")
    ranges$chr <- ranges$chr[peak_order]
    ranges$start <- ranges$start[peak_order]
    ranges$end <- ranges$end[peak_order]
  }

  chr_id <- as.integer(factor(as.character(ranges$chr), chrNames(fragments))) - 1L

  res <- new("PeakMatrix", fragments = fragments, chr_id = chr_id, start = ranges$start, end = ranges$end, mode = mode)
  res@chr_levels <- chrNames(fragments)
  res@dim <- c(length(cellNames(fragments)), length(res@chr_id))
  res@dimnames[[1]] <- cellNames(fragments)
  if (explicit_peak_names) {
    res@dimnames[[2]] <- stringr::str_c(res@chr_levels[chr_id + 1], ":", ranges$start, "-", ranges$end)
  }
  return(t(res))
}

setMethod("iterate_matrix", "PeakMatrix", function(x) {
  it <- iterate_fragments(x@fragments)
  iterate_peak_matrix_cpp(it, x@chr_id, x@start, x@end, x@chr_levels, x@mode)
})
setMethod("short_description", "PeakMatrix", function(x) {
  # Subset strings first to avoid a very slow string concatenation process
  indices <- c(head(seq_along(x@chr_id), 3), tail(seq_along(x@chr_id), 1))
  labels <- paste0(x@chr_levels[1 + x@chr_id[indices]], ":", x@start[indices] + 1, "-", x@end[indices])
  c(
    short_description(x@fragments),
    sprintf(
      "Calculate %d peaks over %d ranges%s", ncol(x), length(x@chr_id),
      pretty_print_vector(labels, prefix = ": ", max_len = 2)
    )
  )
})

setMethod("[", "PeakMatrix", function(x, i, j, ...) {
    if (missing(x)) stop("x is missing in matrix selection")
  # Handle transpose via recursive call
  if (x@transpose) {
    return(t(t(x)[rlang::maybe_missing(j), rlang::maybe_missing(i)]))
  }

  i <- selection_index(i, nrow(x), rownames(x))
  j <- split_selection_index(j, ncol(x), colnames(x))


  x <- selection_fix_dims(x, rlang::maybe_missing(i), rlang::maybe_missing(j$subset))

  if (!rlang::is_missing(i)) {
    x@fragments <- select_cells(x@fragments, i)
  }
  if (!rlang::is_missing(j$subset)) {
    x@chr_id <- x@chr_id[j$subset]
    x@start <- x@start[j$subset]
    x@end <- x@end[j$subset]
  }
  if (!rlang::is_missing(j$reorder)) {
    x <- callNextMethod(x,,j$reorder)
  }

  x
})


# Overlap matrix from fragments
setClass("TileMatrix",
  contains = "IterableMatrix",
  slots = c(
    fragments = "IterableFragments",
    chr_id = "integer",
    start = "integer",
    end = "integer",
    tile_width = "integer",
    chr_levels = "character"
  ),
  prototype = list(
    fragments = NULL,
    chr_id = integer(0),
    start = integer(0),
    end = integer(0),
    tile_width = integer(0),
    chr_levels = character(0)
  )
)
setMethod("matrix_type", "TileMatrix", function(x) "uint32_t")
setMethod("matrix_inputs", "TileMatrix", function(x) list())


#' Calculate ranges x cells tile overlap matrix
#' @param fragments Input fragments object
#' @param ranges `r document_granges("Tiled regions", extras=c("tile_width"="Size of each tile in this region in basepairs"))`  
#'  
#'  Must be non-overlapping and sorted by
#'  (chr, start), with chromosomes ordered according to the chromosome names of `fragments`
#' @inheritParams convert_to_fragments
#' @param explicit_tile_names Boolean for whether to add rownames to the output matrix in format e.g
#'  chr1:500-1000, where start and end coords are given in a 0-based coordinate system. For
#'  whole-genome Tile matrices the names will take ~5 seconds to generate and take up 400MB of memory.
#'  Note that either way, tile names will be written when the matrix is saved.
#' @note When calculating the matrix directly from a fragments tsv, it's necessary to first call `select_chromosomes()` in order to
#'     provide the ordering of chromosomes to expect while reading the tsv.
#' @return Iterable matrix object with dimension ranges x cells. When saved,
#'   the column names will be in the format chr1:500-1000,
#'   where start and end coords are given in a 0-based coordinate system.
#' @export
tile_matrix <- function(fragments, ranges, zero_based_coords = !is(ranges, "GRanges"), explicit_tile_names = FALSE) {
  assert_is(fragments, "IterableFragments")
  ranges <- normalize_ranges(ranges, metadata_cols = "tile_width", zero_based_coords = zero_based_coords)

  assert_is(zero_based_coords, "logical")

  assert_not_null(cellNames(fragments))
  assert_not_na(cellNames(fragments))
  assert_not_null(chrNames(fragments))
  assert_not_na(chrNames(fragments))

  ranges$tile_width <- as.integer(ranges$tile_width)
  assert_true(all(as.character(ranges$chr) %in% chrNames(fragments)))

  tile_order <- order_ranges(ranges, chrNames(fragments))
  if (!all(tile_order == seq_along(tile_order))) {
    rlang::warn("Tiles given out of order. Reordering with order_ranges()")
    ranges$chr <- ranges$chr[tile_order]
    ranges$start <- ranges$start[tile_order]
    ranges$end <- ranges$end[tile_order]
    ranges$tile_width <- ranges$tile_width[tile_order]
  }
  chr_id <- as.integer(factor(as.character(ranges$chr), chrNames(fragments))) - 1L

  # Check to make sure tiles are non-overlapping
  pair_1 <- seq_len(length(chr_id) - 1)
  pair_2 <- pair_1 + 1
  if (any(chr_id[pair_1] == chr_id[pair_2] & ranges$end[pair_1] >= ranges$start[pair_2])) {
    rlang::abort("Tile regions must be non-overlapping")
  }

  # Construct tile matrix
  res <- new("TileMatrix", fragments = fragments, chr_id = chr_id, start = ranges$start, end = ranges$end, tile_width = ranges$tile_width)
  res@chr_levels <- chrNames(fragments)

  tiles <- as.integer(ceiling((ranges$end - ranges$start) / ranges$tile_width))
  res@dim <- c(length(cellNames(fragments)), sum(tiles))
  res@dimnames[[1]] <- cellNames(fragments)
  if (explicit_tile_names) {
    res@dimnames[[2]] <- get_tile_names_cpp(chr_id, ranges$start, ranges$end, ranges$tile_width, res@chr_levels)
  }
  return(t(res))
}

#' Get ranges corresponding to selected tiles of a tile matrix
#' @keywords internal
tile_ranges <- function(tile_matrix, selection) {
  # Handle manually transposed tile_matrix objects
  if (!tile_matrix@transpose) {
    tile_matrix <- t(tile_matrix)
  }
  indices <- seq_len(nrow(tile_matrix))
  selection <- vctrs::vec_slice(indices, selection) - 1
  ranges <- get_tile_ranges_cpp(
    tile_matrix@chr_id, tile_matrix@start, tile_matrix@end,
    tile_matrix@tile_width, tile_matrix@chr_levels,
    selection
  )
  ranges$chr <- factor(tile_matrix@chr_levels[ranges$chr + 1], levels = tile_matrix@chr_levels)
  return(tibble::as_tibble(ranges))
}

setMethod("iterate_matrix", "TileMatrix", function(x) {
  it <- iterate_fragments(x@fragments)
  iterate_tile_matrix_cpp(it, x@chr_id, x@start, x@end, x@tile_width, x@chr_levels)
})

setMethod("short_description", "TileMatrix", function(x) {
  # Subset strings first to avoid a very slow string concatenation process
  indices <- c(head(seq_along(x@chr_id), 3), tail(seq_along(x@chr_id), 1))
  labels <- paste0(x@chr_levels[1 + x@chr_id[indices]], ":", x@start[indices] + 1, "-", x@end[indices], " (", x@tile_width[indices], "bp)")
  tiles <- sum(as.integer(ceiling((x@end - x@start) / x@tile_width)))
  c(
    short_description(x@fragments),
    sprintf(
      "Calculate %d tiles over %d ranges%s", tiles, length(x@chr_id),
      pretty_print_vector(labels, prefix = ": ", max_len = 2)
    )
  )
})

setMethod("[", "TileMatrix", function(x, i, j, ...) {
  if (missing(x)) stop("x is missing in matrix selection")

  # Handle transpose via recursive call
  if (x@transpose) {
    return(t(t(x)[rlang::maybe_missing(j), rlang::maybe_missing(i)]))
  }
  
  i <- selection_index(i, nrow(x), rownames(x))
  j <- split_selection_index(j, ncol(x), colnames(x))

  x_orig <- x
  x <- selection_fix_dims(x, rlang::maybe_missing(i), rlang::maybe_missing(j$subset))

  if (!rlang::is_missing(i)) {
    x@fragments <- select_cells(x@fragments, i)
  }
  if (!rlang::is_missing(j$subset)) {
    if (mean(diff(j$subset) == 1) > .9) {
      # If 90% contiguous, then use a slice
      new_tiles <- subset_tiles_cpp(
        x@chr_id, x@start, x@end, x@tile_width, x@chr_levels,
        j$subset - 1
      )
      x@chr_id <- new_tiles$chr_id
      x@start <- new_tiles$start
      x@end <- new_tiles$end
      x@tile_width <- new_tiles$tile_width
    } else {
      # Otherwise, convert to a peak matrix
      peaks <- tile_ranges(x_orig, j$subset)
      x <- t(peak_matrix(x@fragments, peaks))
    }
  }
  if (!rlang::is_missing(j$reorder)) {
    x <- callNextMethod(x,,j$reorder)
  }
  x
})

# Convert matrix types
setClass("ConvertMatrixType",
  contains = "IterableMatrix",
  slots = c(
    matrix = "IterableMatrix",
    type = "character"
  ),
  prototype = list(
    matrix = NULL,
    type = character(0)
  )
)
setMethod("matrix_type", signature(x = "ConvertMatrixType"), function(x) x@type)
setMethod("iterate_matrix", "ConvertMatrixType", function(x) {
  iter_function <- get(sprintf("convert_matrix_%s_%s_cpp", matrix_type(x@matrix), matrix_type(x)))
  it <- iterate_matrix(x@matrix)
  iter_function(it)
})
setMethod("short_description", "ConvertMatrixType", function(x) {
  c(
    short_description(x@matrix),
    sprintf("Convert type from %s to %s", matrix_type(x@matrix), matrix_type(x))
  )
})

setMethod("[", "ConvertMatrixType", function(x, i, j, ...) {
  if (missing(x)) stop("x is missing in matrix selection")

  i <- selection_index(i, nrow(x), rownames(x))
  j <- selection_index(j, ncol(x), colnames(x))
  x <- selection_fix_dims(x, rlang::maybe_missing(i), rlang::maybe_missing(j))

  x@matrix <- x@matrix[rlang::maybe_missing(i), rlang::maybe_missing(j)]
  x
})

#' Convert the type of a matrix
#' @param matrix IterableMatrix object input
#' @param type One of uint32_t (unsigned 32-bit integer), float (32-bit real number),
#'   or double (64-bit real number)
#' @return IterableMatrix object
#' @export
convert_matrix_type <- function(matrix, type = c("uint32_t", "double", "float")) {
  assert_is(matrix, c("dgCMatrix", "IterableMatrix"))
  type <- match.arg(type)
  if (is(matrix, "dgCMatrix")) {
    matrix <- as(matrix, "IterableMatrix")
  }
  if (matrix_type(matrix) == type) {
    return(matrix)
  } else if (is(matrix, "ConvertMatrixType")) {
    if (matrix_type(matrix@matrix) == type) {
      ret <- matrix@matrix
      # Restore dimnames that would have been cleared with wrapMatrix
      dimnames(ret) <- dimnames(matrix) 
      return(ret)
    } else {
      matrix@type <- type
      return(matrix)
    }
  } else if (matrix@transpose) {
    return(t(convert_matrix_type(t(matrix), type)))
  }
  wrapMatrix("ConvertMatrixType", matrix, type = type)
}

# Conversions with dgCMatrix

#' Convert between BPCells matrix and R objects.
#'
#' BPCells matrices can be interconverted with Matrix package 
#' dgCMatrix sparse matrices, as well as base R
#' dense matrices (though this may result in high memory usage for large matrices)
#'
#' @usage
#' # Convert to R from BPCells
#' as(bpcells_mat, "dgCMatrix") # Sparse matrix conversion
#' as.matrix(bpcells_mat) # Dense matrix conversion
#' 
#' # Convert to BPCells from R
#' as(dgc_mat, "IterableMatrix")
#' @name matrix_R_conversion
NULL

setClass("Iterable_dgCMatrix_wrapper",
  contains = "IterableMatrix",
  slots = c(
    mat = "dgCMatrix"
  ),
  prototype = list(
    mat = NULL
  )
)
setMethod("matrix_type", signature(x = "Iterable_dgCMatrix_wrapper"), function(x) "double")
setMethod("matrix_inputs", "Iterable_dgCMatrix_wrapper", function(x) list())

setAs("dgCMatrix", "IterableMatrix", function(from) {
  new("Iterable_dgCMatrix_wrapper", dim = dim(from), dimnames = dimnames(from), transpose = FALSE, mat = from)
})
setMethod("iterate_matrix", "Iterable_dgCMatrix_wrapper", function(x) {
  if (x@transpose) x <- t(x)
  x@dimnames <- denormalize_dimnames(x@dimnames)
  iterate_csparse_matrix_cpp(x@mat, x@dimnames[[1]], x@dimnames[[2]])
})
setMethod("short_description", "Iterable_dgCMatrix_wrapper", function(x) {
  "Load dgCMatrix from memory"
})

setMethod("iterate_matrix", "dgCMatrix", function(x) {
  iterate_csparse_matrix_cpp(x)
})

setAs("IterableMatrix", "dgCMatrix", function(from) {
  iter <- iterate_matrix(convert_matrix_type(from, "double"))
  res <- build_csparse_matrix_double_cpp(iter)
  if (from@transpose) {
    res <- t(res)
  }
  res@Dimnames <- from@dimnames
  return(res)
})

# Add conversion to base R dense matrices
setAs("IterableMatrix", "matrix", function(from) {
  rlang::inform(c(
      "Warning: Converting to a dense matrix may use excessive memory"
    ), .frequency = "regularly", .frequency_id = "matrix_dense_conversion")
  as(from, "dgCMatrix") %>% as.matrix()  
})

#' @exportS3Method base::as.matrix
as.matrix.IterableMatrix <- function(x, ...) as(x, "matrix")

#' @export
setMethod("as.matrix", signature(x = "IterableMatrix"), function(x, ...) as(x, "matrix"))

#' Calculate matrix stats
#' @param matrix Input matrix object
#' @param row_stats Which row statistics to compute
#' @param col_stats Which col statistics to compute
#' @param threads Number of threads to use during execution
#' @return List of row_stats: matrix of n_stats x n_rows,
#'          col_stats: matrix of n_stats x n_cols
#' @details The statistics will be calculated in a single pass over the matrix,
#' so this method is desirable to use for efficiency purposes compared to
#' the more standard rowMeans or colMeans if multiple statistics are needed.
#' The stats are ordered by complexity: nonzero, mean, then variance. All
#' less complex stats are calculated in the process of calculating a more complicated stat.
#' So to calculate mean and variance simultaneously, just ask for variance,
#' which will compute mean and nonzero counts as a side-effect
#' @export
matrix_stats <- function(matrix,
                         row_stats = c("none", "nonzero", "mean", "variance"),
                         col_stats = c("none", "nonzero", "mean", "variance"),
                         threads = 0L
                         ) {
  assert_is(matrix, "IterableMatrix")
  assert_is_wholenumber(threads)

  stat_options <- c("none", "nonzero", "mean", "variance")
  row_stats <- match.arg(row_stats)
  col_stats <- match.arg(col_stats)

  if (matrix@transpose) {
    tmp <- row_stats
    row_stats <- col_stats
    col_stats <- tmp
  }

  row_stats_number <- match(row_stats, stat_options) - 1
  col_stats_number <- match(col_stats, stat_options) - 1

  matrix <- convert_matrix_type(matrix, "double")
  if (threads == 0L) {
    it <- iterate_matrix(matrix)
  } else {
    it <- iterate_matrix(
      parallel_split(matrix, threads, threads*4)
    )
  }
  res <- matrix_stats_cpp(it, row_stats_number, col_stats_number)
  rownames(res$row_stats) <- stat_options[seq_len(row_stats_number) + 1]
  rownames(res$col_stats) <- stat_options[seq_len(col_stats_number) + 1]
  if (matrix@transpose) {
    tmp <- res$row_stats
    res$row_stats <- res$col_stats
    res$col_stats <- tmp
  }

  colnames(res$row_stats) <- rownames(matrix)
  colnames(res$col_stats) <- colnames(matrix)

  return(res)
}

#' Calculate svds
#'
#' Use the C++ Spectra solver (same as RSpectra package), in order to
#' compute the largest k values and corresponding singular vectors.
#' Empirically, memory usage is much lower than using irlba::irlba, likely
#' due to avoiding R garbage creation while solving due to the pure-C++ solver.
#'
#' @param A The matrix whose truncated SVD is to be computed.
#' @param k Number of singular values requested.
#' @param nu Number of left singular vectors to be computed. This must be between 0 and 'k'. (Must be equal to 'k' for BPCells IterableMatrix) 
#' @param nu Number of right singular vectors to be computed. This must be between 0 and 'k'. (Must be equal to 'k' for BPCells IterableMatrix) 
#' @param opts Control parameters related to computing algorithm. See *Details* below
#' @param threads Control threads to use calculating mat-vec producs (BPCells specific)
#' @return A list with the following components:
##' \item{d}{A vector of the computed singular values.}
##' \item{u}{An \code{m} by \code{nu} matrix whose columns contain
##'          the left singular vectors. If \code{nu == 0}, \code{NULL}
##'          will be returned.}
##' \item{v}{An \code{n} by \code{nv} matrix whose columns contain
##'          the right singular vectors. If \code{nv == 0}, \code{NULL}
##'          will be returned.}
##' \item{nconv}{Number of converged singular values.}
##' \item{niter}{Number of iterations used.}
##' \item{nops}{Number of matrix-vector multiplications used.}
#' @details
#' When RSpectra is installed, this function will just add a method to
#' `RSpectra::svds()` for the `IterableMatrix` class. This
#' documentation is a slightly-edited version of the `RSpectra::svds()` 
#' documentation.
#' 
#' The \code{opts} argument is a list that can supply any of the
#' following parameters:
#'
#' \describe{
#' \item{\code{ncv}}{Number of Lanzcos basis vectors to use. More vectors
#'                   will result in faster convergence, but with greater
#'                   memory use. \code{ncv} must be satisfy
#'                   \eqn{k < ncv \le p}{k < ncv <= p} where
#'                   \code{p = min(m, n)}.
#'                   Default is \code{min(p, max(2*k+1, 20))}.}
#' \item{\code{tol}}{Precision parameter. Default is 1e-10.}
#' \item{\code{maxitr}}{Maximum number of iterations. Default is 1000.}
#' \item{\code{center}}{Either a logical value (\code{TRUE}/\code{FALSE}), or a numeric
#'                      vector of length \eqn{n}. If a vector \eqn{c} is supplied, then
#'                      SVD is computed on the matrix \eqn{A - 1c'}{A - 1 * c'},
#'                      in an implicit way without actually forming this matrix.
#'                      \code{center = TRUE} has the same effect as
#'                      \code{center = colMeans(A)}. Default is \code{FALSE}. Ignored in BPCells}
#' \item{\code{scale}}{Either a logical value (\code{TRUE}/\code{FALSE}), or a numeric
#'                     vector of length \eqn{n}. If a vector \eqn{s} is supplied, then
#'                     SVD is computed on the matrix \eqn{(A - 1c')S}{(A - 1 * c')S},
#'                     where \eqn{c} is the centering vector and \eqn{S = diag(1/s)}.
#'                     If \code{scale = TRUE}, then the vector \eqn{s} is computed as
#'                     the column norm of \eqn{A - 1c'}{A - 1 * c'}.
#'                     Default is \code{FALSE}. Ignored in BPCells}
#' }
#' @references Qiu Y, Mei J (2022). _RSpectra: Solvers for Large-Scale Eigenvalue and SVD Problems_. R package version 0.16-1, <https://CRAN.R-project.org/package=RSpectra>.
#' @usage svds(A, k, nu = k, nv = k, opts = list(), threads=0L, ...)
#' @name svds
NULL

# Use this trickery to re-use the svds generic from RSpectra if available
if (requireNamespace("RSpectra", quietly = TRUE)) {
  svds <- RSpectra::svds
} else {
  svds <- function (A, k, nu = k, nv = k, opts = list(), ...) UseMethod("svds")
}

#' @export
setMethod("svds", signature(A="IterableMatrix"), function (A, k, nu = k, nv = k, opts = list(), threads=0) {
  assert_is_wholenumber(threads)
  assert_is_wholenumber(k)
  assert_true(k == nu)
  assert_true(k == nv)
  assert_true(k < min(nrow(A), ncol(A)))
  if (min(nrow(A), ncol(A)) < 3) stop("Must have at least 3 rows and cols")

  assert_true(!("center" %in% names(opts)))
  assert_true(!("scale" %in% names(opts)))

  solver_params <- list(
    ncv = min(min(nrow(A), ncol(A)), max(2*k+1, 20)),
    tol = 1e-5,
    maxitr = 1000
  )
  solver_params[names(opts)] <- opts

  A <- convert_matrix_type(A, "double")
  if (threads == 0L) {
    it <- iterate_matrix(A)
  } else {
    it <- iterate_matrix(
      parallel_split(A, threads, threads*4)
    )
  }
  
  svds_cpp(
    it, 
    k, 
    solver_params[["ncv"]],
    solver_params[["maxitr"]],
    solver_params[["tol"]],
    A@transpose
  )
})<|MERGE_RESOLUTION|>--- conflicted
+++ resolved
@@ -681,7 +681,6 @@
 # We concatenate the un-modified matrix subsets with the new values,
 # then reorder rows/columns appropriately
 setMethod(
-<<<<<<< HEAD
   "[<-", c("IterableMatrix", "ANY", "ANY", "ANY"),
   function(x, i, j, ..., value) {
     value <- as(value, "dgCMatrix")
@@ -693,9 +692,9 @@
   "[<-", c("IterableMatrix", "ANY", "ANY", "dgCMatrix"),
   function(x, i, j, ..., value) {
     if (x@transpose) {
-        value <- t(as(t(value), "IterableMatrix"))
+      value <- t(as(t(value), "IterableMatrix"))
     } else {
-        value <- as(value, "IterableMatrix")
+      value <- as(value, "IterableMatrix")
     }
     if (matrix_type(value) != matrix_type(x)) {
       rlang::warn(c(
@@ -724,7 +723,7 @@
 
 setMethod(
   "[<-", c("IterableMatrix", "ANY", "missing", "IterableMatrix"),
-function(x, i, j, ..., value) {
+  function(x, i, j, ..., value) {
     i <- selection_index(i, nrow(x), rownames(x))
     ni <- if (length(i) > 0) seq_len(nrow(x))[-i] else seq_len(nrow(x))
 
@@ -740,13 +739,13 @@
 )
 
 setMethod(
-    "[<-", c("IterableMatrix", "missing", "ANY", "IterableMatrix"),
-    function(x, i, j, ..., value) {
-        x <- t(x)
-        # dispatch the "IterableMatrix", "ANY", "missing", "IterableMatrix" method
-        x[j, , ...] <- t(value)
-        t(x)
-    }
+  "[<-", c("IterableMatrix", "missing", "ANY", "IterableMatrix"),
+  function(x, i, j, ..., value) {
+    x <- t(x)
+    # dispatch the "IterableMatrix", "ANY", "missing", "IterableMatrix" method
+    x[j, , ...] <- t(value)
+    t(x)
+  }
 )
 
 setMethod(
@@ -759,77 +758,6 @@
     colnames(value) <- colnames(x)
     value
   }
-=======
-    "[<-", c("IterableMatrix", "ANY", "ANY", "ANY"),
-    function(x, i, j, ..., value) {
-        value <- as(value, "dgCMatrix")
-        callGeneric()
-    }
-)
-
-setMethod(
-    "[<-", c("IterableMatrix", "ANY", "ANY", "dgCMatrix"),
-    function(x, i, j, ..., value) {
-        if (x@transpose) {
-            value <- t(as(t(value), "IterableMatrix"))
-        } else {
-            value <- as(value, "IterableMatrix")
-        }
-        callGeneric()
-    }
-)
-
-setMethod(
-    "[<-", c("IterableMatrix", "ANY", "ANY", "IterableMatrix"),
-    function(x, i, j, ..., value) {
-        i <- selection_index(i, nrow(x), rownames(x))
-        ni <- if (length(i) > 0) seq_len(nrow(x))[-i] else seq_len(nrow(x))
-        x_i <- x[i, ]
-        x_ni <- x[ni, ]
-        # dispatch the "IterableMatrix", "missing", "ANY", "IterableMatrix" method
-        x_i <- callGeneric(x = x_i, j = j, value = value)
-        rbind(x_i, x_ni)[order(c(i, ni)), ]
-    }
-)
-
-setMethod(
-    "[<-", c("IterableMatrix", "ANY", "missing", "IterableMatrix"),
-    function(x, i, j, ..., value) {
-        i <- selection_index(i, nrow(x), rownames(x))
-        ni <- if (length(i) > 0) seq_len(nrow(x))[-i] else seq_len(nrow(x))
-
-        x_i <- x[i, ]
-        x_ni <- x[ni, ]
-        if (any(dim(x_i) != dim(value))) {
-            stop("Mismatched dimensions in assignment to subset")
-        }
-        rownames(value) <- rownames(x_i)
-        colnames(value) <- colnames(x_i)
-        rbind(value, x_ni)[order(c(i, ni)), ]
-    }
-)
-
-setMethod(
-    "[<-", c("IterableMatrix", "missing", "ANY", "IterableMatrix"),
-    function(x, i, j, ..., value) {
-        x <- t(x)
-        # dispatch the "IterableMatrix", "ANY", "missing", "IterableMatrix" method
-        x[j, , ...] <- t(value)
-        t(x)
-    }
-)
-
-setMethod(
-    "[<-", c("IterableMatrix", "missing", "missing", "IterableMatrix"),
-    function(x, i, j, ..., value) {
-        if (any(dim(x) != dim(value))) {
-            stop("Mismatched dimensions in assignment to subset")
-        }
-        rownames(value) <- rownames(x)
-        colnames(value) <- colnames(x)
-        value
-    }
->>>>>>> 564c8846
 )
 
 setMethod("[", "MatrixSubset", function(x, i, j, ...) {
